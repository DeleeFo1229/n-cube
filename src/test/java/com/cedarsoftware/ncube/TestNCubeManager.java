package com.cedarsoftware.ncube;

import com.cedarsoftware.util.DeepEquals;
import com.cedarsoftware.util.io.JsonWriter;
import org.junit.After;
import org.junit.Before;
import org.junit.BeforeClass;
import org.junit.Test;

import java.sql.Connection;
import java.sql.DriverManager;
import java.sql.PreparedStatement;
import java.sql.ResultSet;
import java.sql.SQLException;
import java.sql.Statement;
import java.util.ArrayList;
import java.util.Date;
import java.util.HashMap;
import java.util.HashSet;
import java.util.List;
import java.util.Map;
import java.util.Set;
import java.util.TreeSet;

import static org.junit.Assert.assertEquals;
import static org.junit.Assert.assertFalse;
import static org.junit.Assert.assertNotNull;
import static org.junit.Assert.assertNull;
import static org.junit.Assert.assertTrue;
import static org.junit.Assert.fail;
import static org.mockito.Matchers.anyInt;
import static org.mockito.Matchers.anyString;
import static org.mockito.Mockito.mock;
import static org.mockito.Mockito.when;

/**
 * NCubeManager Tests
 *
 * @author John DeRegnaucourt (jdereg@gmail.com)
 *         <br/>
 *         Copyright (c) Cedar Software LLC
 *         <br/><br/>
 *         Licensed under the Apache License, Version 2.0 (the "License");
 *         you may not use this file except in compliance with the License.
 *         You may obtain a copy of the License at
 *         <br/><br/>
 *         http://www.apache.org/licenses/LICENSE-2.0
 *         <br/><br/>
 *         Unless required by applicable law or agreed to in writing, software
 *         distributed under the License is distributed on an "AS IS" BASIS,
 *         WITHOUT WARRANTIES OR CONDITIONS OF ANY KIND, either express or implied.
 *         See the License for the specific language governing permissions and
 *         limitations under the License.
 */
public class TestNCubeManager
{
    private static int MYSQL = 1;
    private static int HSQLDB = 2;
    private static int ORACLE = 3;

    private int test_db = HSQLDB;            // CHANGE to suit test needs (should be HSQLDB for normal JUnit testing)
    static final String APP_ID = "ncube.test";

    @BeforeClass
    public static void init() throws Exception
    {
        TestNCube.initialize();
    }


    @Before
    public void setUp() throws Exception
    {
        prepareSchema();
    }

    private void prepareSchema() throws Exception
    {
        if (test_db == HSQLDB)
        {
            Connection conn = getConnection();
            // Using HSQLDB syntax.
            Statement stmt = conn.createStatement();
            stmt.execute("CREATE TABLE n_cube ( " +
                    "n_cube_id bigint NOT NULL, " +
                    "n_cube_nm VARCHAR(100) NOT NULL, " +
                    "tenant_cd CHAR(10), " +
                    "cube_value_bin varbinary(999999), " +
                    "create_dt DATE NOT NULL, " +
                    "update_dt DATE DEFAULT NULL, " +
                    "create_hid VARCHAR(20), " +
                    "update_hid VARCHAR(20), " +
                    "version_no_cd VARCHAR(16) DEFAULT '0.1.0' NOT NULL, " +
                    "status_cd VARCHAR(16) DEFAULT 'SNAPSHOT' NOT NULL, " +
                    "sys_effective_dt DATE DEFAULT SYSDATE NOT NULL, " +
                    "sys_expiration_dt DATE, " +
                    "business_effective_dt DATE DEFAULT SYSDATE, " +
                    "business_expiration_dt DATE, " +
                    "app_cd VARCHAR(20), " +
                    "test_data_bin varbinary(999999), " +
                    "notes_bin varbinary(999999), " +
                    "revision_number bigint, " +
                    "PRIMARY KEY (n_cube_id), " +
                    "UNIQUE (tenant_cd, n_cube_nm, version_no_cd, app_cd, status_cd, revision_number) " +
                    ");");
            stmt.close();
            conn.close();
        }
        else if (test_db == MYSQL)
        {
        /*  Schema for MYSQL

        drop table if exists `ncube`.n_cube;
CREATE TABLE `ncube`.n_cube (
n_cube_id bigint NOT NULL,
n_cube_nm varchar(100) NOT NULL,
tenant_cd char(10),
cube_value_bin longtext,
create_dt date NOT NULL,
update_dt date DEFAULT NULL,
create_hid varchar(20),
update_hid varchar(20),
version_no_cd varchar(16) NOT NULL,
status_cd varchar(16) DEFAULT 'SNAPSHOT' NOT NULL,
sys_effective_dt date,
sys_expiration_dt date,
business_effective_dt date,
business_expiration_dt date,
app_cd varchar(20),
test_data_bin longtext,
notes_bin longtext,
revision_number bigint,
PRIMARY KEY (n_cube_id),
UNIQUE (tenant_cd, n_cube_nm, version_no_cd, app_cd, status_cd, revision_number)
);

drop trigger if exists `ncube`.sysEffDateTrigger;
DELIMITER ;;
CREATE trigger `ncube`.sysEffDateTrigger BEFORE INSERT ON `ncube`.n_cube
FOR EACH ROW
BEGIN
    SET NEW.sys_effective_dt = NOW();
END ;;
DELIMITER ;
         */}
    }

    @After
    public void tearDown() throws Exception
    {
        initManager();
        if (test_db == HSQLDB)
        {
            Connection conn = getConnection();
            Statement stmt = conn.createStatement();
            stmt.execute("DROP TABLE n_cube;");
            stmt.close();
            conn.close();
        }
    }

    public static void initManager() throws Exception
    {
        NCubeManager.clearCubeList();
    }

    private Connection getConnection() throws Exception
    {
        Connection conn = null;
        if (test_db == MYSQL)
        {
            conn = DriverManager.getConnection("jdbc:mysql://127.0.0.1:3306/ncube?autoCommit=true", "ncube", "ncube");
        }
        else if (test_db == HSQLDB)
        {
            conn = DriverManager.getConnection("jdbc:hsqldb:mem:testdb", "sa", "");
        }
        else if (test_db == ORACLE)
        {
            Class.forName("oracle.jdbc.driver.OracleDriver");
            conn = DriverManager.getConnection("jdbc:oracle:thin:@cvgli59.td.afg:1526:uwdeskd", "ra_desktop", "p0rtal");
        }
        return conn;
    }

    private Connection getJdbcConnection() throws Exception
    {
        Connection conn = null;
        if (test_db == MYSQL)
        {
            conn = DriverManager.getConnection("jdbc:mysql://127.0.0.1:3306/ncube?autoCommit=true", "ncube", "ncube");
        }
        else if (test_db == HSQLDB)
        {
            conn = DriverManager.getConnection("jdbc:hsqldb:mem:testdb", "sa", "");
        }
        else if (test_db == ORACLE)
        {
            Class.forName("oracle.jdbc.driver.OracleDriver");
            conn = DriverManager.getConnection("jdbc:oracle:thin:@cvgli59.td.afg:1526:uwdeskd", "ra_desktop", "p0rtal");
        }
        return conn;
    }

    private void closeJdbcConnection(Connection connection)
    {
        try
        {
            if (connection != null)
                connection.close();
        }
        catch (SQLException e)
        {
            e.printStackTrace();
        }
    }

    private NCube createCube() throws Exception
    {
        NCube<Double> ncube = TestNCube.getTestNCube2D(true);

        Map coord = new HashMap();
        coord.put("gender", "male");
        coord.put("age", "47");
        ncube.setCell(1.0, coord);

        coord.put("gender", "female");
        ncube.setCell(1.1, coord);

        coord.put("age", 16);
        ncube.setCell(1.5, coord);

        coord.put("gender", "male");
        ncube.setCell(1.8, coord);

        String version = "0.1.0";
        NCubeManager.createCube(getConnection(), APP_ID, ncube, version);
        NCubeManager.updateTestData(getConnection(), APP_ID, ncube.getName(), version, JsonWriter.objectToJson(coord));
        NCubeManager.updateNotes(getConnection(), APP_ID, ncube.getName(), version, "notes follow");
        return ncube;
    }

    //This exception is impossible to hit without mocking since we prohibit you on createCube() from
    //adding in a second duplicate cube with all the same parameters.
    @Test
    public void testUpdateNotesWithDuplicateCubeUpdated() throws Exception {
        Connection c = mock(Connection.class);
        ResultSet rs = mock(ResultSet.class);
        PreparedStatement ps = mock(PreparedStatement.class);
        when(c.prepareStatement("UPDATE n_cube SET notes_bin = ?, update_dt = ? WHERE app_cd = ? AND n_cube_nm = ? AND version_no_cd = ?")).thenReturn(ps);
        when(ps.executeUpdate()).thenReturn(2);
        when(c.isValid(anyInt())).thenReturn(true);

        try
        {
            NCubeManager.updateNotes(c, APP_ID, "foo", "0.1.0", "notes");
            fail();
        } catch(IllegalStateException e) {
        }
    }

    //This exception is impossible to hit without mocking since we prohibit you on createCube() from
    //adding in a second duplicate cube with all the same parameters.
    @Test
    public void testUpdateNotesWithSQLException() throws Exception {
        Connection c = mock(Connection.class);
        ResultSet rs = mock(ResultSet.class);
        PreparedStatement ps = mock(PreparedStatement.class);
        when(c.prepareStatement("UPDATE n_cube SET notes_bin = ?, update_dt = ? WHERE app_cd = ? AND n_cube_nm = ? AND version_no_cd = ?")).thenThrow(SQLException.class);
        when(ps.executeUpdate()).thenReturn(2);
        when(c.isValid(anyInt())).thenReturn(true);
        try
        {
            NCubeManager.updateNotes(c, APP_ID, "foo", "0.1.0", "notes");
            fail();
        } catch(RuntimeException e) {
            assertEquals(SQLException.class, e.getCause().getClass());
        }
    }


    @Test
    public void testLoadCubes() throws Exception
    {
        NCube<Double> ncube = TestNCube.getTestNCube2D(true);

        Map coord = new HashMap();
        coord.put("gender", "male");
        coord.put("age", "47");
        ncube.setCell(1.0, coord);

        coord.put("gender", "female");
        ncube.setCell(1.1, coord);

        coord.put("age", 16);
        ncube.setCell(1.5, coord);

        coord.put("gender", "male");
        ncube.setCell(1.8, coord);

        String version = "0.1.0";
        String name1 = ncube.getName();
        NCubeManager.createCube(getConnection(), APP_ID, ncube, version);
        NCubeManager.updateTestData(getConnection(), APP_ID, ncube.getName(), version, JsonWriter.objectToJson(coord));
        NCubeManager.updateNotes(getConnection(), APP_ID, ncube.getName(), version, "notes follow");

        ncube = TestNCube.getTestNCube3D_Boolean();
        String name2 = ncube.getName();
        NCubeManager.createCube(getConnection(), APP_ID, ncube, version);

        NCubeManager.clearCubeList();
        NCubeManager.loadCubes(getConnection(), APP_ID, version, ReleaseStatus.SNAPSHOT.name());

        ApplicationID appId = new ApplicationID(null, APP_ID, version, ReleaseStatus.SNAPSHOT.name());
        NCube ncube1 = NCubeManager.getCube(name1, appId);
        NCube ncube2 = NCubeManager.getCube(name2, appId);
        assertNotNull(ncube1);
        assertNotNull(ncube2);
        assertEquals(name1, ncube1.getName());
        assertEquals(name2, ncube2.getName());
        NCubeManager.clearCubeList();
        assertNull(NCubeManager.getCube(name1, appId));
        assertNull(NCubeManager.getCube(name2, appId));

        NCubeManager.deleteCube(getConnection(), APP_ID, name1, version, true);
        NCubeManager.deleteCube(getConnection(), APP_ID, name2, version, true);
    }
    
    public void testCreateCubeWithJdbcPersister() throws Exception
    {
        NCube<Double> ncube = TestNCube.getTestNCube2D(true);

        Map coord = new HashMap();
        coord.put("gender", "male");
        coord.put("age", "47");
        ncube.setCell(1.0, coord);

        coord.put("gender", "female");
        ncube.setCell(1.1, coord);

        coord.put("age", 16);
        ncube.setCell(1.5, coord);

        coord.put("gender", "male");
        ncube.setCell(1.8, coord);

        String version = "0.1.0";
        String name1 = ncube.getName();
        Connection ncubeSetupConn = null;
<<<<<<< HEAD
=======

        try
        {
            ncubeSetupConn = getJdbcConnection();
            NCubeManager.createCube(ncubeSetupConn, APP_ID, ncube, version);
            NCubeManager.updateTestData(ncubeSetupConn, APP_ID, ncube.getName(), version, JsonWriter.objectToJson(coord));
            NCubeManager.updateNotes(ncubeSetupConn, APP_ID, ncube.getName(), version, "notes follow");

            ncube = TestNCube.getTestNCube3D_Boolean();
            String name2 = ncube.getName();
            NCubeManager.createCube(ncubeSetupConn, APP_ID, ncube, version);

            NCubeManager.clearCubeList();
            NCubeConnectionProvider nCubeConnectionProvider = new NCubeJdbcConnectionProvider(getJdbcConnection());
            ApplicationID appId = new ApplicationID(null, APP_ID, version, ReleaseStatus.SNAPSHOT.name());
            NCubeManager.loadCubes(nCubeConnectionProvider, appId);
            nCubeConnectionProvider.commitTransaction();

            appId = new ApplicationID(null, APP_ID, version, ReleaseStatus.SNAPSHOT.name());
            NCube ncube1 = NCubeManager.getCube(name1, appId);
            NCube ncube2 = NCubeManager.getCube(name2, appId);
            assertNotNull(ncube1);
            assertNotNull(ncube2);
            assertEquals(name1, ncube1.getName());
            assertEquals(name2, ncube2.getName());
            NCubeManager.clearCubeList();
            assertNull(NCubeManager.getCube(name1, appId));
            assertNull(NCubeManager.getCube(name2, appId));

            NCubeManager.deleteCube(ncubeSetupConn, APP_ID, name1, version, true);
            NCubeManager.deleteCube(ncubeSetupConn, APP_ID, name2, version, true);
        }
        finally
        {
            closeJdbcConnection(ncubeSetupConn);
        }
>>>>>>> 2de42acb
    }
        

    @Test
    public void testLoadCubesWithJdbcPersister() throws Exception
    {
        NCube<Double> ncube = TestNCube.getTestNCube2D(true);

        Map coord = new HashMap();
        coord.put("gender", "male");
        coord.put("age", "47");
        ncube.setCell(1.0, coord);

        coord.put("gender", "female");
        ncube.setCell(1.1, coord);

        coord.put("age", 16);
        ncube.setCell(1.5, coord);

        coord.put("gender", "male");
        ncube.setCell(1.8, coord);

        String version = "0.1.0";
        String name1 = ncube.getName();
        Connection ncubeSetupConn = null;

//        try
//        {
//            ncubeSetupConn = getJdbcConnection();
//            NCubeManager.createCube(ncubeSetupConn, APP_ID, ncube, version);
//            NCubeManager.updateTestData(ncubeSetupConn, APP_ID, ncube.getName(), version, JsonWriter.objectToJson(coord));
//            NCubeManager.updateNotes(ncubeSetupConn, APP_ID, ncube.getName(), version, "notes follow");
//
//            ncube = TestNCube.getTestNCube3D_Boolean();
//            String name2 = ncube.getName();
//            NCubeManager.createCube(ncubeSetupConn, APP_ID, ncube, version);
//
//            NCubeManager.clearCubeList();
//            NCubeConnectionProvider nCubeConnectionProvider = new NCubeJdbcConnectionProvider(getJdbcConnection());
//            ApplicationID appId = new ApplicationID(null, APP_ID, version);
//            NCubeManager.loadCubes(nCubeConnectionProvider, appId, ReleaseStatus.SNAPSHOT.name());
//            nCubeConnectionProvider.commitTransaction();
//
//            appId = new ApplicationID(null, APP_ID, version);
//            NCube ncube1 = NCubeManager.getCube(name1, appId);
//            NCube ncube2 = NCubeManager.getCube(name2, appId);
//            assertNotNull(ncube1);
//            assertNotNull(ncube2);
//            assertEquals(name1, ncube1.getName());
//            assertEquals(name2, ncube2.getName());
//            NCubeManager.clearCubeList();
//            assertNull(NCubeManager.getCube(name1, appId));
//            assertNull(NCubeManager.getCube(name2, appId));
//
//            NCubeManager.deleteCube(ncubeSetupConn, APP_ID, name1, version, true);
//            NCubeManager.deleteCube(ncubeSetupConn, APP_ID, name2, version, true);
//        }
//        finally
//        {
//            closeJdbcConnection(ncubeSetupConn);
//        }
    }

    @Test
    public void testLoadCubesWithConnectionProviderException()
    {
        NCube<Double> ncube = TestNCube.getTestNCube2D(true);

        Map coord = new HashMap();
        coord.put("gender", "male");
        coord.put("age", "47");
        ncube.setCell(1.0, coord);

        coord.put("gender", "female");
        ncube.setCell(1.1, coord);

        coord.put("age", 16);
        ncube.setCell(1.5, coord);

        coord.put("gender", "male");
        ncube.setCell(1.8, coord);

<<<<<<< HEAD
        String version = "0.1.0";
        Connection ncubeSetupConn = null;
=======
            try
            {
                ApplicationID appId = new ApplicationID(null, APP_ID, version, ReleaseStatus.SNAPSHOT.name());
                NCubeManager.loadCubes(nCubeConnectionProvider, appId);
            }
            catch (Exception e)
            {
                testException = e;
            }
>>>>>>> 2de42acb

//        try
//        {
//            try
//            {
//                ncubeSetupConn = getJdbcConnection();
//                NCubeManager.createCube(ncubeSetupConn, APP_ID, ncube, version);
//            }
//            catch (Exception e)
//            {
//                e.printStackTrace();
//                fail("Unable to create test ncube...");
//            }
//
//            NCubeConnectionProvider nCubeConnectionProvider;
//            Exception testException = null;
//
//            //test with null connection
//            try
//            {
//                nCubeConnectionProvider = new NCubeJdbcConnectionProvider(null);
//            }
//            catch (Exception e)
//            {
//                testException = e;
//            }
//
//            assertTrue(testException != null && testException instanceof IllegalArgumentException);
//
//            //test when jdbc connection is closed
//            Connection jdbcConn = null;
//            try
//            {
//                jdbcConn = getJdbcConnection();
//            }
//            catch (Exception e)
//            {
//                e.printStackTrace();
//                fail("Unable to create jdbc connection...");
//            }
//
//            nCubeConnectionProvider = new NCubeJdbcConnectionProvider(jdbcConn);
//            nCubeConnectionProvider.commitTransaction();
//            testException = null;
//
//            try
//            {
//                ApplicationID appId = new ApplicationID(null, APP_ID, version);
//                NCubeManager.loadCubes(nCubeConnectionProvider, appId, ReleaseStatus.SNAPSHOT.name(), null);
//            }
//            catch (Exception e)
//            {
//                testException = e;
//            }
//
//            assertTrue(testException != null && testException instanceof IllegalArgumentException);
//        }
//        finally
//        {
//            closeJdbcConnection(ncubeSetupConn);
//        }
    }

    @Test
    public void testLoadCubesException() throws Exception {
        Connection c = mock(Connection.class);
        when(c.isValid(anyInt())).thenReturn(true);
        when(c.prepareStatement(anyString())).thenThrow(SQLException.class);

        try
        {
            NCubeManager.loadCubes(c, APP_ID, "0.1.0", ReleaseStatus.SNAPSHOT.name());
            fail();
        } catch(RuntimeException e) {
            assertEquals(SQLException.class, e.getCause().getClass());
        }
    }

    @Test
    public void testValidateConnectionFalse() throws Exception {
        Connection c = mock(Connection.class);
        when(c.isValid(anyInt())).thenThrow(SQLException.class);

        try
        {
            NCubeManager.validateConnection(c);
            fail();
        } catch(RuntimeException e) {
            assertEquals(SQLException.class, e.getCause().getClass());
        }
    }

    //This exception is impossible to hit without mocking since we prohibit you on createCube() from
    //adding in a second duplicate cube with all the same parameters.
    @Test
<<<<<<< HEAD
    public void testLoadCubeThatReturnsTwoCubes() throws Exception {
        Connection c = mock(Connection.class);
        when(c.isValid(anyInt())).thenReturn(true);
        ResultSet rs = mock(ResultSet.class);
        PreparedStatement ps = mock(PreparedStatement.class);
        when(c.prepareStatement(anyString())).thenReturn(ps);
        when(ps.executeQuery()).thenReturn(rs);
        when(rs.next()).thenReturn(true);
        when(rs.getBytes("cube_value_bin")).thenReturn("{\"ncube\":\"containsCell\",\"defaultCellValue\":\"foo\",\"x\":\"y\",\"axes\":[{\"name\":\"Gender\",\"type\":\"DISCRETE\",\"valueType\":\"STRING\",\"hasDefault\":false, \"preferredOrder\":0,\"columns\":[{\"id\":\"Female\",\"name\":\"Jane\",\"age\":36},{\"id\":\"Male\"}],\"feet\":2}],\"cells\":[{\"id\":[\"Female\"],\"value\":\"bar\"}]}\n".getBytes("UTF-8"));
        try
        {
            NCubeManager.loadCube(c, APP_ID, "Name", "0.1.0", ReleaseStatus.SNAPSHOT.name(), null, true);
            fail();
        } catch(RuntimeException e) {
            assertNull(e.getCause());
        }
    }

    @Test
    public void testLoadCubeWithException() throws Exception {
        Connection c = mock(Connection.class);
        when(c.isValid(anyInt())).thenReturn(true);
        PreparedStatement ps = mock(PreparedStatement.class);
        when(c.prepareStatement(anyString())).thenThrow(SQLException.class);
        try
        {
            NCubeManager.loadCube(c, APP_ID, "AnyName", "0.1.0", ReleaseStatus.SNAPSHOT.name(), null, true);
            fail();
        } catch(RuntimeException e) {
            assertEquals(SQLException.class, e.getCause().getClass());
        }
    }

    @Test
    public void testLoadCubeWithTestData() throws Exception {
        Connection c = mock(Connection.class);
        when(c.isValid(anyInt())).thenReturn(true);
        ResultSet rs = mock(ResultSet.class);
        PreparedStatement ps = mock(PreparedStatement.class);
        when(c.prepareStatement(anyString())).thenReturn(ps);
        when(ps.executeQuery()).thenReturn(rs);
        when(rs.next()).thenReturn(true).thenReturn(false);
        when(rs.getBytes("cube_value_bin")).thenReturn("{\"ncube\":\"containsCell\",\"defaultCellValue\":\"foo\",\"x\":\"y\",\"axes\":[{\"name\":\"Gender\",\"type\":\"DISCRETE\",\"valueType\":\"STRING\",\"hasDefault\":false, \"preferredOrder\":0,\"columns\":[{\"id\":\"Female\",\"name\":\"Jane\",\"age\":36},{\"id\":\"Male\"}],\"feet\":2}],\"cells\":[{\"id\":[\"Female\"],\"value\":\"bar\"}]}\n".getBytes("UTF-8"));
        when(rs.getBytes("test_data_bin")).thenReturn("foo".getBytes("UTF-8"));
        when(c.isValid(anyInt())).thenReturn(true);

        NCube result = NCubeManager.loadCubeWithTests(c, APP_ID, "AnyName", "0.1.0", ReleaseStatus.SNAPSHOT.name(), null);
        assertEquals("foo", result.getTestData());
        assertEquals("containsCell", result.getName());
    }

    @Test
    public void testLoadCubeWithJdbcConnectionProvider() throws Exception
    {
        NCube<Double> ncube1 = TestNCube.getTestNCube2D(true);

        Map coord = new HashMap();
        coord.put("gender", "male");
        coord.put("age", "47");
        ncube1.setCell(1.0, coord);

        coord.put("gender", "female");
        ncube1.setCell(1.1, coord);

        coord.put("age", 16);
        ncube1.setCell(1.5, coord);

        coord.put("gender", "male");
        ncube1.setCell(1.8, coord);

        String version = "0.1.0";
        String name1 = ncube1.getName();

        NCube ncube2 = TestNCube.getTestNCube3D_Boolean();
        String name2 = ncube2.getName();
        Connection ncubeSetupConn = null;

//        try
//        {
//            ncubeSetupConn = getJdbcConnection();
//            NCubeManager.createCube(ncubeSetupConn, APP_ID, ncube1, version);
//            NCubeManager.updateTestData(ncubeSetupConn, APP_ID, ncube1.getName(), version, JsonWriter.objectToJson(coord));
//            NCubeManager.updateNotes(ncubeSetupConn, APP_ID, ncube1.getName(), version, "notes follow");
//
//            NCubeManager.createCube(ncubeSetupConn, APP_ID, ncube2, version);
//
//            NCubeManager.clearCubeList();
//            NCubeConnectionProvider nCubeConnectionProvider = new NCubeJdbcConnectionProvider(getJdbcConnection());
//            ApplicationID appId = new ApplicationID(null, APP_ID, version);
//            NCube loadedCube1 = NCubeManager.loadCube(nCubeConnectionProvider, appId, name1, ReleaseStatus.SNAPSHOT.name(), null);
//            NCube loadedCube2 = NCubeManager.loadCube(nCubeConnectionProvider, appId, name2, ReleaseStatus.SNAPSHOT.name(), null);
//            nCubeConnectionProvider.commitTransaction();
//
//            assertNotNull(loadedCube1);
//            assertNotNull(loadedCube2);
//            assertEquals(name1, loadedCube1.getName());
//            assertEquals(name2, loadedCube2.getName());
//            NCubeManager.clearCubeList();
//            appId = new ApplicationID(null, APP_ID, version);
//            assertNull(NCubeManager.getCube(name1, appId));
//            assertNull(NCubeManager.getCube(name2, appId));
//
//            NCubeManager.deleteCube(ncubeSetupConn, APP_ID, name1, version, true);
//            NCubeManager.deleteCube(ncubeSetupConn, APP_ID, name2, version, true);
//        }
//        finally
//        {
//            closeJdbcConnection(ncubeSetupConn);
//        }
    }

    @Test
    public void testLoadCubeWithConnectionProviderException()
    {
        NCube<Double> ncube = TestNCube.getTestNCube2D(true);

        Map coord = new HashMap();
        coord.put("gender", "male");
        coord.put("age", "47");
        ncube.setCell(1.0, coord);

        coord.put("gender", "female");
        ncube.setCell(1.1, coord);

        coord.put("age", 16);
        ncube.setCell(1.5, coord);

        coord.put("gender", "male");
        ncube.setCell(1.8, coord);

        String version = "0.1.0";
        String name1 = ncube.getName();
        Connection ncubeSetupConn = null;

//        try
//        {
//            try
//            {
//                ncubeSetupConn = getJdbcConnection();
//                NCubeManager.createCube(ncubeSetupConn, APP_ID, ncube, version);
//            }
//            catch (Exception e)
//            {
//                e.printStackTrace();
//                fail("Unable to create test ncube...");
//            }
//
//            NCubeConnectionProvider nCubeConnectionProvider;
//            Exception testException = null;
//
//            //test with null connection
//            try
//            {
//                nCubeConnectionProvider = new NCubeJdbcConnectionProvider(null);
//            }
//            catch (Exception e)
//            {
//                testException = e;
//            }
//
//            assertTrue(testException != null && testException instanceof IllegalArgumentException);
//
//            //test when jdbc connection is closed
//            Connection jdbcConn = null;
//            try
//            {
//                jdbcConn = getJdbcConnection();
//            }
//            catch (Exception e)
//            {
//                e.printStackTrace();
//                fail("Unable to create jdbc connection...");
//            }
//
//            nCubeConnectionProvider = new NCubeJdbcConnectionProvider(jdbcConn);
//            nCubeConnectionProvider.commitTransaction();
//            testException = null;
//
//            try
//            {
//                ApplicationID appId = new ApplicationID(null, APP_ID, version);
//                NCubeManager.loadCube(nCubeConnectionProvider, appId, name1, ReleaseStatus.SNAPSHOT.name(), null);
//            }
//            catch (Exception e)
//            {
//                testException = e;
//            }
//
//            assertTrue(testException != null && testException instanceof IllegalArgumentException);
//        }
//        finally
//        {
//            closeJdbcConnection(ncubeSetupConn);
//        }
    }

    //This exception is impossible to hit without mocking since we prohibit you on createCube() from
    //adding in a second duplicate cube with all the same parameters.
    @Test
=======
>>>>>>> 2de42acb
    public void testGetReferencedCubesThatLoadsTwoCubes() throws Exception {
        try
        {
            Set<String> set = new HashSet<>();
            NCubeManager.getReferencedCubeNames(new ApplicationID(null, APP_ID, "0.1.0", ReleaseStatus.SNAPSHOT.name()), "AnyCube", set);
            fail();
        } catch(IllegalArgumentException e) {
            assertNull(e.getCause());
        }
    }

    @Test
    public void testGetAppNamesWithException() throws Exception {
        Connection c = mock(Connection.class);
        when(c.isValid(anyInt())).thenReturn(true);

        when(c.prepareStatement(anyString())).thenThrow(SQLException.class);
        try
        {
            NCubeManager.getAppNames(c, new Date());
            fail();
        } catch (RuntimeException e) {
            assertEquals(SQLException.class, e.getCause().getClass());
        }

        //  Test with null date, too.  Auto creates current date.
        try
        {
            NCubeManager.getAppNames(c, null);
            fail();
        } catch (RuntimeException e) {
            assertEquals(SQLException.class, e.getCause().getClass());
        }
    }

    @Test
    public void testGetNCubesWithSQLException() throws Exception {
        Connection c = mock(Connection.class);
        when(c.isValid(anyInt())).thenReturn(true);

        when(c.prepareStatement(anyString())).thenThrow(SQLException.class);
        try
        {
            NCubeManager.getNCubes(c, "test", "0.1.0", ReleaseStatus.RELEASE.name(), null, null);
            fail();
        } catch (RuntimeException e) {
            assertEquals(SQLException.class, e.getCause().getClass());
        }
    }

    @Test
    public void testUpdateCubeWithSqlException() throws Exception {
        NCube<Double> ncube = TestNCube.getTestNCube2D(true);
        Connection c = mock(Connection.class);
        when(c.isValid(anyInt())).thenReturn(true);
        when(c.prepareStatement(anyString())).thenThrow(SQLException.class);

        try
        {
            NCubeManager.updateCube(c, APP_ID, ncube, "0.1.0");
            fail();
        } catch(RuntimeException e) {
            assertEquals(SQLException.class, e.getCause().getClass());
        }
    }

    @Test
    public void testCreateCubeWithWrongUpdateCount() throws Exception {
        NCube<Double> ncube = TestNCube.getTestNCube2D(true);
        Connection c = getMockConnectionWithExistenceCheck("SELECT n_cube_id FROM n_cube WHERE app_cd = ? AND version_no_cd = ?  AND sys_effective_dt <= ? AND (sys_expiration_dt IS NULL OR sys_expiration_dt >= ?) AND n_cube_nm = ?", false);
        PreparedStatement ps = mock(PreparedStatement.class);
        when(c.prepareStatement("INSERT INTO n_cube (n_cube_id, app_cd, n_cube_nm, cube_value_bin, version_no_cd, create_dt, sys_effective_dt) VALUES (?, ?, ?, ?, ?, ?, ?)")).thenReturn(ps);
        when(ps.executeUpdate()).thenReturn(0);
        try
        {
            NCubeManager.createCube(c, APP_ID, ncube, "0.1.0");
            fail();
        } catch(RuntimeException e) {
            assertNull(e.getCause());
        }
    }

    @Test
    public void testUpdateCubeWithWrongUpdateCount() throws Exception {
        NCube<Double> ncube = TestNCube.getTestNCube2D(true);
        Connection c = mock(Connection.class);
        when(c.isValid(anyInt())).thenReturn(true);
        PreparedStatement ps = mock(PreparedStatement.class);
        when(c.prepareStatement(anyString())).thenReturn(ps);
        when(ps.executeUpdate()).thenReturn(0);
        try
        {
            NCubeManager.updateCube(c, APP_ID, ncube, "0.1.0");
            fail();
        } catch(RuntimeException e) {
            assertNull(e.getCause());
        }
    }

    @Test
    public void testGetNotesWithSQLException() throws Exception {
        Connection c = mock(Connection.class);
        when(c.isValid(anyInt())).thenReturn(true);
        when(c.prepareStatement(anyString())).thenThrow(SQLException.class);
        try
        {
            NCubeManager.getNotes(c, APP_ID, "foo", "0.1.0", null);
            fail();
        } catch(RuntimeException e) {
            assertEquals(SQLException.class, e.getCause().getClass());
        }
    }

    @Test
    public void testGetTestDataWithSQLException() throws Exception {
        Connection c = mock(Connection.class);
        when(c.isValid(anyInt())).thenReturn(true);
        when(c.prepareStatement(anyString())).thenThrow(SQLException.class);
        try
        {
            NCubeManager.getTestData(c, APP_ID, "foo", "0.1.0", null);
            fail();
        } catch(RuntimeException e) {
            assertEquals(SQLException.class, e.getCause().getClass());
        }
    }

    @Test
    public void testUpdateTestDataWithSQLException() throws Exception {
        Connection c = mock(Connection.class);
        when(c.isValid(anyInt())).thenReturn(true);
        when(c.prepareStatement(anyString())).thenThrow(SQLException.class);
        try
        {
            NCubeManager.updateTestData(c, APP_ID, "foo", "0.1.0", "foo");
            fail();
        } catch(RuntimeException e) {
            assertEquals(SQLException.class, e.getCause().getClass());
        }
    }

    //  Impossible to test without mocks
    @Test
    public void testUpdateTestDataWithDuplicateCubes() throws Exception {
        Connection c = mock(Connection.class);
        PreparedStatement ps = mock(PreparedStatement.class);
        when(c.isValid(anyInt())).thenReturn(true);
        when(c.prepareStatement(anyString())).thenReturn(ps);
        when(ps.executeUpdate()).thenReturn(2);

        try
        {
            NCubeManager.updateTestData(c, APP_ID, "foo", "0.1.0", "foo");
            fail();
        } catch(IllegalStateException e) {
        }
    }

    @Test
    public void testGetAppVersionsWithSQLException() throws Exception {
        Connection c = mock(Connection.class);
        when(c.isValid(anyInt())).thenReturn(true);
        when(c.prepareStatement(anyString())).thenThrow(SQLException.class);
        try
        {
            NCubeManager.getAppVersions(c, APP_ID, ReleaseStatus.RELEASE.name(), null);
            fail();
        } catch(RuntimeException e) {
            assertEquals(SQLException.class, e.getCause().getClass());
        }
    }

    @Test
    public void testCreateCubeWithSqlException() throws Exception {
        NCube<Double> ncube = TestNCube.getTestNCube2D(true);
        Connection c = getMockConnectionWithExistenceCheck("SELECT n_cube_id FROM n_cube WHERE app_cd = ? AND version_no_cd = ?  AND sys_effective_dt <= ? AND (sys_expiration_dt IS NULL OR sys_expiration_dt >= ?) AND n_cube_nm = ?", false);
        when(c.prepareStatement("INSERT INTO n_cube (n_cube_id, app_cd, n_cube_nm, cube_value_bin, version_no_cd, create_dt, sys_effective_dt) VALUES (?, ?, ?, ?, ?, ?, ?)")).thenThrow(SQLException.class);

        try
        {
            NCubeManager.createCube(c, APP_ID, ncube, "0.1.0");
            fail();
        } catch(RuntimeException e) {
            assertEquals(SQLException.class, e.getCause().getClass());
        }
    }

    @Test
    public void testReleaseCubesWithCubeThatExistsAlready() throws Exception {
        NCube<Double> ncube = TestNCube.getTestNCube2D(true);

        Connection c = getMockConnectionWithExistenceCheck("SELECT n_cube_id FROM n_cube WHERE app_cd = ? AND version_no_cd = ?  AND sys_effective_dt <= ? AND (sys_expiration_dt IS NULL OR sys_expiration_dt >= ?) AND status_cd = ?", true);

        try
        {
            NCubeManager.releaseCubes(c, APP_ID, "0.1.0");
            fail();
        } catch(RuntimeException e) {
        }
    }

    @Test
    public void testReleaseCubesWithCubeWithSqlException() throws Exception {
        NCube<Double> ncube = TestNCube.getTestNCube2D(true);

        Connection c = getMockConnectionWithExistenceCheck("SELECT n_cube_id FROM n_cube WHERE app_cd = ? AND version_no_cd = ?  AND sys_effective_dt <= ? AND (sys_expiration_dt IS NULL OR sys_expiration_dt >= ?) AND status_cd = ?", false);

        when(c.prepareStatement(anyString())).thenThrow(SQLException.class);
        try
        {
            NCubeManager.releaseCubes(c, APP_ID, "0.1.0");
            fail();
        } catch(RuntimeException e) {
        }
    }

    @Test
    public void testChangeVersionWhenCubeAlreadyExists() throws Exception {
        NCube<Double> ncube = TestNCube.getTestNCube2D(true);

        Connection c = getMockConnectionWithExistenceCheck("SELECT n_cube_id FROM n_cube WHERE app_cd = ? AND version_no_cd = ?  AND sys_effective_dt <= ? AND (sys_expiration_dt IS NULL OR sys_expiration_dt >= ?) AND status_cd = ?", true);
        try
        {
            NCubeManager.changeVersionValue(c, APP_ID, "0.1.0", "1.1.1");
            fail();
        } catch(RuntimeException e) {
            assertNull(e.getCause());
        }
    }

    @Test
    public void testChangeVersionValueWithCubeWithSqlException() throws Exception {
        NCube<Double> ncube = TestNCube.getTestNCube2D(true);

        Connection c = getMockConnectionWithExistenceCheck("SELECT n_cube_id FROM n_cube WHERE app_cd = ? AND version_no_cd = ?  AND sys_effective_dt <= ? AND (sys_expiration_dt IS NULL OR sys_expiration_dt >= ?) AND status_cd = ?", false);
        when(c.prepareStatement("UPDATE n_cube SET update_dt = ?, version_no_cd = ? WHERE app_cd = ? AND version_no_cd = ? AND status_cd = '" + ReleaseStatus.SNAPSHOT + "'")).thenThrow(SQLException.class);
        try
        {
            NCubeManager.changeVersionValue(c, APP_ID, "0.1.0", "1.1.1");
            fail();
        } catch(RuntimeException e) {
            assertEquals(SQLException.class, e.getCause().getClass());
        }
    }

    private Connection getMockConnectionWithExistenceCheck(String query, boolean ret) throws SQLException
    {
        Connection c = mock(Connection.class);
        when(c.isValid(anyInt())).thenReturn(true);
        PreparedStatement ps = mock(PreparedStatement.class);
        ResultSet rs = mock(ResultSet.class);
        when(c.prepareStatement(query)).thenReturn(ps);
        when(ps.executeQuery()).thenReturn(rs);
        when(rs.next()).thenReturn(ret);
        return c;
    }

    @Test
    public void testDeleteCubeWithSQLException() throws Exception {
        NCube<Double> ncube = TestNCube.getTestNCube2D(true);

        Connection c = mock(Connection.class);
        when(c.isValid(anyInt())).thenReturn(true);
        when(c.prepareStatement(anyString())).thenThrow(SQLException.class);
        try
        {
            NCubeManager.deleteCube(c, APP_ID, "foo", "0.1.0", true);
            fail();
        } catch(RuntimeException e) {
            assertEquals(SQLException.class, e.getCause().getClass());
        }
    }

    @Test
    public void testRenameCubeThatThrowsSQLEXception() throws Exception {
        NCube<Double> ncube = TestNCube.getTestNCube2D(true);

        Connection c = mock(Connection.class);
        when(c.isValid(anyInt())).thenReturn(true);
        when(c.prepareStatement(anyString())).thenThrow(SQLException.class);
        try
        {
            NCubeManager.renameCube(c, "foo", "bar", APP_ID, "0.1.0");
            fail();
        } catch(RuntimeException e) {
            assertEquals(SQLException.class, e.getCause().getClass());
        }
    }

    @Test
    public void testRenameWithMatchingNames() throws Exception {
        Connection c = mock(Connection.class);
        when(c.isValid(anyInt())).thenReturn(true);
        try
        {
            NCubeManager.renameCube(c, "foo", "foo", APP_ID, "0.1.0");
            fail();
        } catch(IllegalArgumentException e) {
            assertNull(e.getCause());
        }
    }

    // TODO: Ken, this test needs updated now that renameCube renames the JSON n-cube
//    @Test
//    public void testRenameCubeThatDoesNotExists() throws Exception
//    {
//        NCube<Double> ncube = TestNCube.getTestNCube2D(true);
//
//        Connection c = getMockConnectionWithExistenceCheck("SELECT n_cube_id FROM n_cube WHERE app_cd = ? AND version_no_cd = ?  AND sys_effective_dt <= ? AND (sys_expiration_dt IS NULL OR sys_expiration_dt >= ?) AND status_cd = ?", true);
//
//        PreparedStatement ps = mock(PreparedStatement.class);
//        when(c.prepareStatement("UPDATE n_cube SET n_cube_nm = ?, cube_value_bin = ? WHERE app_cd = ? AND version_no_cd = ? AND n_cube_nm = ? AND status_cd = '" + ReleaseStatus.SNAPSHOT + "'")).thenReturn(ps);
//        when(ps.executeUpdate()).thenReturn(0);
//        try
//        {
//            NCubeManager.renameCube(c, "foo", "bar", APP_ID, "0.1.0");
//            fail();
//        }
//        catch(IllegalArgumentException ignored) { }
//    }

    @Test
    public void testBadCommandCellCommand() throws Exception
    {
        NCube<Object> continentCounty = new NCube<>("test.ContinentCountries");
        continentCounty.setApplicationID(new ApplicationID(null, APP_ID, "1.0.0", ReleaseStatus.SNAPSHOT.name()));
        NCubeManager.addCube(continentCounty, continentCounty.getApplicationID());
        continentCounty.addAxis(TestNCube.getContinentAxis());
        Axis countries = new Axis("Country", AxisType.DISCRETE, AxisValueType.STRING, true);
        countries.addColumn("Canada");
        countries.addColumn("USA");
        countries.addColumn("Mexico");
        continentCounty.addAxis(countries);

        NCube<Object> canada = new NCube<>("test.Provinces");
        canada.setApplicationID(new ApplicationID(null, APP_ID, "1.0.0", ReleaseStatus.SNAPSHOT.name()));
        NCubeManager.addCube(canada, canada.getApplicationID());
        canada.addAxis(TestNCube.getProvincesAxis());

        NCube<Object> usa = new NCube<>("test.States");
        usa.setApplicationID(new ApplicationID(null, APP_ID, "1.0.0", ReleaseStatus.SNAPSHOT.name()));
        NCubeManager.addCube(usa, usa.getApplicationID());
        usa.addAxis(TestNCube.getStatesAxis());

        Map coord1 = new HashMap();
        coord1.put("Continent", "North America");
        coord1.put("Country", "USA");
        coord1.put("State", "OH");

        Map coord2 = new HashMap();
        coord2.put("Continent", "North America");
        coord2.put("Country", "Canada");
        coord2.put("Province", "Quebec");

        continentCounty.setCell(new GroovyExpression("@test.States([:])", null), coord1);
        continentCounty.setCell(new GroovyExpression("$test.Provinces(crunch)", null), coord2);

        usa.setCell(1.0, coord1);
        canada.setCell(0.78, coord2);

        assertTrue((Double) continentCounty.getCell(coord1) == 1.0);

        try
        {
            assertTrue((Double) continentCounty.getCell(coord2) == 0.78);
            fail("should throw exception");
        }
        catch (Exception expected)
        {
        }

        Connection conn = getConnection();
        NCubeManager.createCube(conn, APP_ID, continentCounty, "1.0.0");
        NCubeManager.createCube(conn, APP_ID, usa, "1.0.0");
        NCubeManager.createCube(conn, APP_ID, canada, "1.0.0");

        assertTrue(NCubeManager.getCachedNCubes().size() == 3);
        initManager();
        NCubeManager.loadCubes(conn, APP_ID, "1.0.0", ReleaseStatus.SNAPSHOT.name());
        NCube test = NCubeManager.getCube("test.ContinentCountries", new ApplicationID(null, APP_ID, "1.0.0", ReleaseStatus.SNAPSHOT.name()));
        assertTrue((Double) test.getCell(coord1) == 1.0);

        NCubeManager.deleteCube(conn, APP_ID, "test.ContinentCountries", "1.0.0", false);
        NCubeManager.deleteCube(conn, APP_ID, "test.States", "1.0.0", false);
        NCubeManager.deleteCube(conn, APP_ID, "test.Provinces", "1.0.0", false);
        assertTrue(NCubeManager.getCachedNCubes().size() == 0);
        conn.close();
    }

    @Test
    public void testGetReferencedCubeNames() throws Exception
    {
        NCube n1 = NCubeManager.getNCubeFromResource("template1.json");
        NCube n2 = NCubeManager.getNCubeFromResource("template2.json");

        String ver = "1.1.1";
        NCubeManager.createCube(getConnection(), APP_ID, n1, ver);
        NCubeManager.createCube(getConnection(), APP_ID, n2, ver);

        Set refs = new TreeSet();
        NCubeManager.getReferencedCubeNames(new ApplicationID(null, APP_ID, ver, ReleaseStatus.SNAPSHOT.name()), n1.getName(), refs);
        assertEquals(1, refs.size());
        assertTrue(refs.contains("Template2Cube"));

        refs.clear();
        NCubeManager.getReferencedCubeNames(new ApplicationID(null, APP_ID, ver, ReleaseStatus.SNAPSHOT.name()), n2.getName(), refs);
        assertEquals(1, refs.size());
        assertTrue(refs.contains("Template1Cube"));

        assertTrue(NCubeManager.deleteCube(getConnection(), APP_ID, n1.getName(), ver, true));
        assertTrue(NCubeManager.deleteCube(getConnection(), APP_ID, n2.getName(), ver, true));

        try
        {
            NCubeManager.getReferencedCubeNames(new ApplicationID(null, APP_ID, ver, ReleaseStatus.SNAPSHOT.name()), n2.getName(), null);
            fail();
        } catch (IllegalArgumentException e) {

        }
    }

    @Test
    public void testDuplicateNCube() throws Exception
    {
        NCube n1 = NCubeManager.getNCubeFromResource("stringIds.json");
        String ver = "1.1.1";
        Connection conn = getConnection();
        NCubeManager.createCube(conn, APP_ID, n1, ver);
        NCubeManager.duplicate(conn, n1.getName(), n1.getName(), APP_ID, APP_ID, "1.1.2", ver, ReleaseStatus.SNAPSHOT.name(), null);
        NCube n2 = NCubeManager.getCube(n1.getName(), new ApplicationID(null, APP_ID, ver, ReleaseStatus.SNAPSHOT.name()));

        assertTrue(NCubeManager.deleteCube(conn, APP_ID, n1.getName(), ver, true));
        assertTrue(NCubeManager.deleteCube(conn, APP_ID, n2.getName(), "1.1.2", true));
        assertTrue(n1.equals(n2));
    }

    @Test
    public void testGetAppNames() throws Exception
    {
        NCube n1 = NCubeManager.getNCubeFromResource("stringIds.json");
        String version = "1.1.99";
        NCubeManager.createCube(getConnection(), APP_ID, n1, version);

        Object[] names = NCubeManager.getAppNames(getConnection(), null);
        boolean foundName = false;
        for (Object name : names)
        {
            if ("ncube.test".equals(name))
            {
                foundName = true;
                break;
            }
        }

        Object[] vers = NCubeManager.getAppVersions(getConnection(), APP_ID, ReleaseStatus.SNAPSHOT.name(), null);
        boolean foundVer = false;
        for (Object ver : vers)
        {
            if (version.equals(ver))
            {
                foundVer = true;
                break;
            }
        }

        assertTrue(NCubeManager.deleteCube(getConnection(), APP_ID, n1.getName(), version, true));
        assertTrue(foundName);
        assertTrue(foundVer);
    }

    @Test
    public void testChangeVersionValue() throws Exception {
        Connection conn = getConnection();
        NCube n1 = NCubeManager.getNCubeFromResource("stringIds.json");
        String version = "1.1.99";
        NCubeManager.createCube(conn, APP_ID, n1, version);

        NCubeManager.changeVersionValue(conn, APP_ID, version, "1.1.20");

        NCube n2 = NCubeManager.getCube(n1.getName(), new ApplicationID(null, APP_ID, "1.1.20", n1.getApplicationID().getStatus()));

        try
        {
            NCubeManager.changeVersionValue(conn, APP_ID, version, "1.1.20");
            fail();
        } catch (IllegalStateException e) {

        }

        assertTrue(NCubeManager.deleteCube(conn, APP_ID, n1.getName(), "1.1.20", true));
        assertEquals(n1, n2);
    }

    @Test
    public void testDbApis() throws Exception
    {
        Connection conn = getConnection();
        String name = "test.NCube" + System.currentTimeMillis();

        NCube<String> ncube = new NCube<>(name);
        ncube.addAxis(TestNCube.getStatesAxis());
        ncube.addAxis(TestNCube.getFullGenderAxis());

        Map coord = new HashMap();
        coord.put("State", "OH");
        coord.put("Gender", "Male");
        ncube.setCell("John", coord);

        coord.put("State", "OH");
        coord.put("Gender", "Female");
        ncube.setCell("Alexa", coord);

        String version = "0.1.0";

        assertFalse(NCubeManager.doesCubeExist(conn, APP_ID, name, version, ReleaseStatus.SNAPSHOT.name(), new Date()));

        NCubeManager.createCube(conn, APP_ID, ncube, version);

        assertTrue(NCubeManager.doesCubeExist(conn, APP_ID, name, version, ReleaseStatus.SNAPSHOT.name(), new Date()));

<<<<<<< HEAD
        Connection connection = getConnection();
        assertTrue(NCubeManager.doesCubeExist(getJdbcConnection(), APP_ID, name, version, ReleaseStatus.SNAPSHOT.name(), new Date()));
        connection.commit();
=======
        NCubeJdbcConnectionProvider nCubeJdbcConnectionProvider = new NCubeJdbcConnectionProvider(getJdbcConnection());
        ApplicationID appId = new ApplicationID(null, APP_ID, version, ReleaseStatus.SNAPSHOT.name());
        assertTrue(NCubeManager.doesCubeExist(nCubeJdbcConnectionProvider, appId, name));
        nCubeJdbcConnectionProvider.commitTransaction();
>>>>>>> 2de42acb

        NCube<String> cube = (NCube<String>) NCubeManager.getCube(name, new ApplicationID(null, APP_ID, version, ReleaseStatus.SNAPSHOT.name()));

        cube.removeMetaProperty("sha1");
        ncube.removeMetaProperty("sha1");
        assertTrue(DeepEquals.deepEquals(ncube, cube));

        ncube.setCell("Lija", coord);
        NCubeManager.updateCube(getConnection(), APP_ID, ncube, version);
        assertTrue(1 == NCubeManager.releaseCubes(conn, APP_ID, version));

        cube = (NCube<String>) NCubeManager.getCube(name, new ApplicationID(null, APP_ID, version, ReleaseStatus.SNAPSHOT.name()));
        assertTrue("Lija".equals(cube.getCell(coord)));

        assertFalse(NCubeManager.deleteCube(conn, APP_ID, name, version, false));
        assertTrue(NCubeManager.deleteCube(conn, APP_ID, name, version, true));
        cube = NCubeManager.getCube(name, new ApplicationID(null, APP_ID, version, ReleaseStatus.SNAPSHOT.name()));
        assertNull(cube);

        conn.close();
    }

    @Test
    public void testDoesCubeExistWithException() throws Exception {
        Connection c = mock(Connection.class);
        when(c.isValid(anyInt())).thenReturn(true);
        PreparedStatement ps = mock(PreparedStatement.class);
        when(c.prepareStatement(anyString())).thenThrow(SQLException.class);
        try
        {
            NCubeManager.doesCubeExist(c, APP_ID, "name", "0.1.0", ReleaseStatus.SNAPSHOT.name(), null);
            fail();
        } catch(RuntimeException e) {
            assertEquals(SQLException.class, e.getCause().getClass());
        }
    }


    @Test
    public void testGetNCubes() throws Exception
    {
        NCube ncube1 = TestNCube.getTestNCube3D_Boolean();
        NCube ncube2 = TestNCube.getTestNCube2D(true);

        String version = "0.1.1";
        NCubeManager.createCube(getConnection(), APP_ID, ncube1, version);
        NCubeManager.createCube(getConnection(), APP_ID, ncube2, version);

        Object[] cubeList = NCubeManager.getNCubes(getConnection(), APP_ID, version, ReleaseStatus.SNAPSHOT.name(), "test.%", new Date());

        assertTrue(cubeList != null);
        assertTrue(cubeList.length == 2);

        assertTrue(ncube1.getNumDimensions() == 3);
        assertTrue(ncube2.getNumDimensions() == 2);

        ncube1.deleteAxis("bu");
        NCubeManager.updateCube(getConnection(), APP_ID, ncube1, version);
        NCube cube1 = NCubeManager.getCube("test.ValidTrailorConfigs", new ApplicationID(null, APP_ID, "0.1.1", ReleaseStatus.SNAPSHOT.name()));
        assertTrue(cube1.getNumDimensions() == 2);    // used to be 3

        assertTrue(2 == NCubeManager.releaseCubes(getConnection(), APP_ID, version));

        // After the line below, there should be 4 test cubes in the database (2 @ version 0.1.1 and 2 @ version 0.2.0)
        NCubeManager.createSnapshotCubes(getConnection(), APP_ID, version, "0.2.0");

        String notes1 = NCubeManager.getNotes(getConnection(), APP_ID, "test.ValidTrailorConfigs", "0.1.1", null);
        String notes2 = NCubeManager.getNotes(getConnection(), APP_ID, "test.ValidTrailorConfigs", "0.2.0", null);

        NCubeManager.updateNotes(getConnection(), APP_ID, "test.ValidTrailorConfigs", "0.1.1", null);
        notes1 = NCubeManager.getNotes(getConnection(), APP_ID, "test.ValidTrailorConfigs", "0.1.1", null);
        assertTrue("".equals(notes1));

        NCubeManager.updateNotes(getConnection(), APP_ID, "test.ValidTrailorConfigs", "0.1.1", "Trailer Config Notes");
        notes1 = NCubeManager.getNotes(getConnection(), APP_ID, "test.ValidTrailorConfigs", "0.1.1", null);
        assertTrue("Trailer Config Notes".equals(notes1));

        NCubeManager.updateTestData(getConnection(), APP_ID, "test.ValidTrailorConfigs", "0.2.0", null);
        String testData = NCubeManager.getTestData(getConnection(), APP_ID, "test.ValidTrailorConfigs", "0.2.0", null);
        assertTrue("".equals(testData));

        NCubeManager.updateTestData(getConnection(), APP_ID, "test.ValidTrailorConfigs", "0.2.0", "This is JSON data");
        testData = NCubeManager.getTestData(getConnection(), APP_ID, "test.ValidTrailorConfigs", "0.2.0", null);
        assertTrue("This is JSON data".equals(testData));

        // Verify that you cannot delete a RELEASE ncube
        assertFalse(NCubeManager.deleteCube(getConnection(), APP_ID, ncube1.getName(), version, false));
        assertFalse(NCubeManager.deleteCube(getConnection(), APP_ID, ncube2.getName(), version, false));

        // Delete ncubes using 'true' to allow the test to delete a released ncube.
        assertTrue(NCubeManager.deleteCube(getConnection(), APP_ID, ncube1.getName(), version, true));
        assertTrue(NCubeManager.deleteCube(getConnection(), APP_ID, ncube2.getName(), version, true));

        // Delete new SNAPSHOT cubes
        assertTrue(NCubeManager.deleteCube(getConnection(), APP_ID, ncube1.getName(), "0.2.0", false));
        assertTrue(NCubeManager.deleteCube(getConnection(), APP_ID, ncube2.getName(), "0.2.0", false));

        // Ensure that all test ncubes are deleted
        cubeList = NCubeManager.getNCubes(getConnection(), APP_ID, version, ReleaseStatus.RELEASE.name(), "test.%", new Date());
        assertTrue(cubeList.length == 0);
    }

    @Test
    public void testRenameNCube() throws Exception
    {
        NCube ncube1 = TestNCube.getTestNCube3D_Boolean();
        NCube ncube2 = TestNCube.getTestNCube2D(true);

        String version = "0.1.1";
        NCubeManager.createCube(getConnection(), APP_ID, ncube1, version);
        NCubeManager.createCube(getConnection(), APP_ID, ncube2, version);

        NCubeManager.renameCube(getConnection(), ncube1.getName(), "test.Floppy", APP_ID, version);

        Object[] cubeList = NCubeManager.getNCubes(getConnection(), APP_ID, version, ReleaseStatus.SNAPSHOT.name(), "test.%", new Date());

        assertTrue(cubeList != null);
        assertTrue(cubeList.length == 2);

        NCubeInfoDto nc1 = (NCubeInfoDto) cubeList[0];
        NCubeInfoDto nc2 = (NCubeInfoDto) cubeList[1];

        assertTrue(nc1.name.equals("test.Floppy") || nc2.name.equals("test.Floppy"));
        assertFalse(nc1.name.equals("test.Floppy") && nc2.name.equals("test.Floppy"));

        assertTrue(NCubeManager.deleteCube(getConnection(), APP_ID, "test.Floppy", version, true));
        assertTrue(NCubeManager.deleteCube(getConnection(), APP_ID, ncube2.getName(), version, true));
    }

    @Test
    public void testNCubeManagerGetCubes() throws Exception
    {
        // This proves that null is turned into '%' (no exception thrown)
        NCubeManager.getNCubes(getConnection(), APP_ID, "0.0.1", ReleaseStatus.SNAPSHOT.name(), null, new Date());
    }

    @Test
    public void testNCubeManagerUpdateCube() throws Exception
    {
        try
        {
            NCubeManager.updateCube(getConnection(), "DASHBOARD", null, "0.1.0");
            fail("should not make it here");
        }
        catch (Exception e)
        {
            assertTrue(e instanceof IllegalArgumentException);
        }

        NCube testCube = TestNCube.getTestNCube2D(false);
        try
        {
            NCubeManager.updateCube(getConnection(), "DASHBOARD", testCube, null);
            fail("should not make it here");
        }
        catch (Exception e)
        {
            assertTrue(e instanceof IllegalArgumentException);
        }
    }

    @Test
    public void testNCubeManagerCreateCubes() throws Exception
    {
        try
        {
            NCubeManager.createCube(getConnection(), "DASHBOARD", null, "0.1.0");
            fail("should not make it here");
        }
        catch (Exception e)
        {
            assertTrue(e instanceof IllegalArgumentException);
        }

        NCube testCube = TestNCube.getTestNCube2D(false);
        try
        {
            NCubeManager.createCube(getConnection(), "DASHBOARD", testCube, null);
            fail("should not make it here");
        }
        catch (Exception e)
        {
            assertTrue(e instanceof IllegalArgumentException);
        }

        NCube ncube1 = createCube();
        try
        {
            NCube ncube2 = createCube();
            fail("Should not make it here");
        }
        catch (Exception e)
        {
            assertTrue(e instanceof IllegalStateException);
        }

        NCubeManager.deleteCube(getConnection(), APP_ID, ncube1.getName(), "0.1.0", true);
    }

    @Test
    public void testNCubeManagerReleaseCubes() throws Exception
    {
        try
        {
            NCubeManager.releaseCubes(getConnection(), null, "0.1.0");
            fail("should not make it here");
        }
        catch (Exception e)
        {
            assertTrue(e instanceof IllegalArgumentException);
        }
    }

    @Test
    public void testNCubeManagerCreateSnapshots() throws Exception
    {
        try
        {
            NCubeManager.createSnapshotCubes(null, "DASHBOARD", "0.1.0", "0.1.0");
            fail("should not make it here");
        }
        catch (IllegalArgumentException ignore)
        {
        }

        try
        {
            NCubeManager.createSnapshotCubes(getConnection(), "DASHBOARD", "0.1.0", "0.1.0");
            fail("versions are not allowed to match");
        }
        catch (IllegalArgumentException ignore)
        {
        }

        try
        {
            NCube ncube2 = createCube();
            NCubeManager.releaseCubes(getConnection(), APP_ID, "0.1.0");
            NCubeManager.createSnapshotCubes(getConnection(), APP_ID, "0.1.0", "0.1.1");
            NCubeManager.createSnapshotCubes(getConnection(), APP_ID, "0.1.0", "0.1.1");
            fail("should not make it here");
        }
        catch (IllegalStateException ignore)
        {
        }


        try
        {

            Connection c = mock(Connection.class);
            when(c.isValid(anyInt())).thenReturn(true);

            PreparedStatement psVerify = mock(PreparedStatement.class);
            ResultSet rsVerify = mock(ResultSet.class);

            when(c.prepareStatement("SELECT n_cube_id FROM n_cube WHERE app_cd = ? AND version_no_cd = ?  AND sys_effective_dt <= ? AND (sys_expiration_dt IS NULL OR sys_expiration_dt >= ?)")).thenReturn(psVerify);
            when(psVerify.executeQuery()).thenReturn(rsVerify);
            when(rsVerify.next()).thenReturn(false);


            when(c.prepareStatement("SELECT n_cube_nm, cube_value_bin, create_dt, update_dt, create_hid, update_hid, version_no_cd, status_cd, sys_effective_dt, sys_expiration_dt, business_effective_dt, business_expiration_dt, app_cd, test_data_bin, notes_bin\n" +
                    "FROM n_cube\n" +
                    "WHERE app_cd = ? AND version_no_cd = ? AND status_cd = ?")).thenThrow(SQLException.class);

            NCubeManager.createSnapshotCubes(c, APP_ID, "0.1.0", "0.1.1");
            fail("should not make it here");
        }
        catch (RuntimeException e)
        {
            assertEquals(SQLException.class, e.getCause().getClass());
        }

    }

    @Test
    public void testNCubeManagerDelete() throws Exception
    {
        try
        {
            NCubeManager.deleteCube(null, "DASHBOARD", "DashboardRoles", "0.1.0", true);
            fail("should not make it here");
        }
        catch (IllegalArgumentException e)
        {
        }
    }

    @Test
    public void testNCubeManagerNotesData() throws Exception
    {
        try
        {
            NCubeManager.getNotes(null, "DASHBOARD", "DashboardRoles", "0.1.0", null);
            fail("should not make it here");
        }
        catch (IllegalArgumentException e)
        {
        }

        createCube();
        String notes = NCubeManager.getNotes(getConnection(), APP_ID, "test.Age-Gender", "0.1.0", null);
        assertNotNull(notes);
        assertTrue(notes.length() > 0);

        try
        {
            NCubeManager.updateNotes(getConnection(), APP_ID, "test.funky", "0.1.0", null);
            fail("should not make it here");
        }
        catch (Exception e)
        {
            assertTrue(e instanceof IllegalStateException);
        }

        try
        {
            NCubeManager.updateNotes(getConnection(), null, "test.funky", "0.1.0", null);
            fail("should not make it here");
        }
        catch (Exception e)
        {
            assertTrue(e instanceof IllegalArgumentException);
        }

        try
        {
            NCubeManager.getNotes(getConnection(), APP_ID, "test.Age-Gender", "0.1.1", null);
            fail("Should not make it here");
        }
        catch (Exception e)
        {
            assertTrue(e instanceof IllegalArgumentException);
        }

        NCubeManager.deleteCube(getConnection(), APP_ID, "test.Age-Gender", "0.1.0", true);
    }

    @Test
    public void testNCubeManagerTestData() throws Exception
    {
        try
        {
            NCubeManager.getTestData(null, "DASHBOARD", "DashboardRoles", "0.1.0", null);
            fail("should not make it here");
        }
        catch (Exception e)
        {
            assertTrue(e instanceof IllegalArgumentException);
        }

        createCube();
        String testData = NCubeManager.getTestData(getConnection(), APP_ID, "test.Age-Gender", "0.1.0", null);
        assertNotNull(testData);
        assertTrue(testData.length() > 0);

        try
        {
            NCubeManager.updateTestData(getConnection(), APP_ID, "test.funky", "0.1.0", null);
            fail("should not make it here");
        }
        catch (Exception e)
        {
            assertTrue(e instanceof IllegalStateException);
        }

        try
        {
            NCubeManager.updateTestData(getConnection(), null, "test.funky", "0.1.0", null);
            fail("should not make it here");
        }
        catch (Exception e)
        {
            assertTrue(e instanceof IllegalArgumentException);
        }

        try
        {
            NCubeManager.getTestData(getConnection(), APP_ID, "test.Age-Gender", "0.1.1", null);
            fail("Should not make it here");
        }
        catch (Exception e)
        {
            assertTrue(e instanceof IllegalArgumentException);
        }

        NCubeManager.deleteCube(getConnection(), APP_ID, "test.Age-Gender", "0.1.0", true);
    }

    @Test
    public void testEmptyNCubeMetaProps() throws Exception
    {
        NCube ncube = createCube();
        String json = ncube.toFormattedJson();
        ncube = NCube.fromSimpleJson(json);
        assertTrue(ncube.getMetaProperties().size() == 1);  // sha1

        List<Axis> axes = ncube.getAxes();
        for (Axis axis : axes)
        {
            assertTrue(axis.getMetaProperties().size() == 0);

            for (Column column : axis.getColumns())
            {
                assertTrue(column.getMetaProperties().size() == 0);
            }
        }
        NCubeManager.deleteCube(getConnection(), APP_ID, ncube.getName(), "0.1.0", true);
    }

    @Test
    public void testBadUrlsAddedToClassLoader() throws Exception
    {
        String url = "htp://this wont work";
        List urls = new ArrayList();
        urls.add(url);
        try
        {
            NCubeManager.addBaseResourceUrls(urls, "2");
            fail("Should not make it here");
        }
        catch (Exception expected)
        { }
    }

    @Test
    public void testValidateCubeName() throws Exception
    {
        NCubeManager.validateCubeName("Joe");
        NCubeManager.validateCubeName("Joe.Dirt");
        NCubeManager.validateCubeName(NCube.validCubeNameChars);
        try
        {
            NCubeManager.validateCubeName("");
            fail("should not make it here");
        }
        catch (Exception e)
        { }

        try
        {
            NCubeManager.validateCubeName(null);
            fail("should not make it here");
        }
        catch (Exception e)
        { }
    }

    @Test
    public void testValidateStatus() throws Exception
    {
        NCubeManager.validateStatus(ReleaseStatus.SNAPSHOT.name());
        NCubeManager.validateStatus(ReleaseStatus.RELEASE.name());
        try
        {
            NCubeManager.validateStatus("fubar");
            fail("should not make it here");
        }
        catch (Exception e)
        { }
    }

    @Test(expected=RuntimeException.class)
    public void testGetNCubesFromResourceException() throws Exception
    {
        NCubeManager.getNCubesFromResource(null);
    }

    @Test
    public void testDeprecatedApisUntilTheyAreGone() {

        List<String> strings = new ArrayList<>();
        strings.add("http://www.cedarsoftware.com");

        assertNull(NCubeManager.getUrlClassLoader("foo"));
        NCubeManager.setUrlClassLoader(strings, "foo");
        assertNotNull(NCubeManager.getUrlClassLoader("foo"));

        assertNull(NCubeManager.getUrlClassLoader("bar"));
        NCubeManager.setBaseResourceUrls(strings, "bar");
        assertNotNull(NCubeManager.getUrlClassLoader("bar"));
    }

    @Test
    public void testValidateConnection() throws Exception
    {
        Connection c = getConnection();
        NCubeManager.validateConnection(c);
        c.close();
        try
        {
            NCubeManager.validateConnection(c);
            fail("should not make it here");
        }
        catch (Exception e)
        { }
    }

}<|MERGE_RESOLUTION|>--- conflicted
+++ resolved
@@ -325,8 +325,9 @@
         NCubeManager.deleteCube(getConnection(), APP_ID, name1, version, true);
         NCubeManager.deleteCube(getConnection(), APP_ID, name2, version, true);
     }
-    
-    public void testCreateCubeWithJdbcPersister() throws Exception
+
+    @Test
+    public void testLoadCubesWithJdbcConnectionProvider() throws Exception
     {
         NCube<Double> ncube = TestNCube.getTestNCube2D(true);
 
@@ -347,8 +348,6 @@
         String version = "0.1.0";
         String name1 = ncube.getName();
         Connection ncubeSetupConn = null;
-<<<<<<< HEAD
-=======
 
         try
         {
@@ -385,12 +384,10 @@
         {
             closeJdbcConnection(ncubeSetupConn);
         }
->>>>>>> 2de42acb
-    }
-        
-
-    @Test
-    public void testLoadCubesWithJdbcPersister() throws Exception
+    }
+
+    @Test
+    public void testLoadCubesWithConnectionProviderException()
     {
         NCube<Double> ncube = TestNCube.getTestNCube2D(true);
 
@@ -412,66 +409,50 @@
         String name1 = ncube.getName();
         Connection ncubeSetupConn = null;
 
-//        try
-//        {
-//            ncubeSetupConn = getJdbcConnection();
-//            NCubeManager.createCube(ncubeSetupConn, APP_ID, ncube, version);
-//            NCubeManager.updateTestData(ncubeSetupConn, APP_ID, ncube.getName(), version, JsonWriter.objectToJson(coord));
-//            NCubeManager.updateNotes(ncubeSetupConn, APP_ID, ncube.getName(), version, "notes follow");
-//
-//            ncube = TestNCube.getTestNCube3D_Boolean();
-//            String name2 = ncube.getName();
-//            NCubeManager.createCube(ncubeSetupConn, APP_ID, ncube, version);
-//
-//            NCubeManager.clearCubeList();
-//            NCubeConnectionProvider nCubeConnectionProvider = new NCubeJdbcConnectionProvider(getJdbcConnection());
-//            ApplicationID appId = new ApplicationID(null, APP_ID, version);
-//            NCubeManager.loadCubes(nCubeConnectionProvider, appId, ReleaseStatus.SNAPSHOT.name());
-//            nCubeConnectionProvider.commitTransaction();
-//
-//            appId = new ApplicationID(null, APP_ID, version);
-//            NCube ncube1 = NCubeManager.getCube(name1, appId);
-//            NCube ncube2 = NCubeManager.getCube(name2, appId);
-//            assertNotNull(ncube1);
-//            assertNotNull(ncube2);
-//            assertEquals(name1, ncube1.getName());
-//            assertEquals(name2, ncube2.getName());
-//            NCubeManager.clearCubeList();
-//            assertNull(NCubeManager.getCube(name1, appId));
-//            assertNull(NCubeManager.getCube(name2, appId));
-//
-//            NCubeManager.deleteCube(ncubeSetupConn, APP_ID, name1, version, true);
-//            NCubeManager.deleteCube(ncubeSetupConn, APP_ID, name2, version, true);
-//        }
-//        finally
-//        {
-//            closeJdbcConnection(ncubeSetupConn);
-//        }
-    }
-
-    @Test
-    public void testLoadCubesWithConnectionProviderException()
-    {
-        NCube<Double> ncube = TestNCube.getTestNCube2D(true);
-
-        Map coord = new HashMap();
-        coord.put("gender", "male");
-        coord.put("age", "47");
-        ncube.setCell(1.0, coord);
-
-        coord.put("gender", "female");
-        ncube.setCell(1.1, coord);
-
-        coord.put("age", 16);
-        ncube.setCell(1.5, coord);
-
-        coord.put("gender", "male");
-        ncube.setCell(1.8, coord);
-
-<<<<<<< HEAD
-        String version = "0.1.0";
-        Connection ncubeSetupConn = null;
-=======
+        try
+        {
+            try
+            {
+                ncubeSetupConn = getJdbcConnection();
+                NCubeManager.createCube(ncubeSetupConn, APP_ID, ncube, version);
+            }
+            catch (Exception e)
+            {
+                e.printStackTrace();
+                fail("Unable to create test ncube...");
+            }
+
+            NCubeConnectionProvider nCubeConnectionProvider;
+            Exception testException = null;
+
+            //test with null connection
+            try
+            {
+                nCubeConnectionProvider = new NCubeJdbcConnectionProvider(null);
+            }
+            catch (Exception e)
+            {
+                testException = e;
+            }
+
+            assertTrue(testException != null && testException instanceof IllegalStateException);
+
+            //test when jdbc connection is closed
+            Connection jdbcConn = null;
+            try
+            {
+                jdbcConn = getJdbcConnection();
+            }
+            catch (Exception e)
+            {
+                e.printStackTrace();
+                fail("Unable to create jdbc connection...");
+            }
+
+            nCubeConnectionProvider = new NCubeJdbcConnectionProvider(jdbcConn);
+            nCubeConnectionProvider.commitTransaction();
+            testException = null;
+
             try
             {
                 ApplicationID appId = new ApplicationID(null, APP_ID, version, ReleaseStatus.SNAPSHOT.name());
@@ -481,68 +462,13 @@
             {
                 testException = e;
             }
->>>>>>> 2de42acb
-
-//        try
-//        {
-//            try
-//            {
-//                ncubeSetupConn = getJdbcConnection();
-//                NCubeManager.createCube(ncubeSetupConn, APP_ID, ncube, version);
-//            }
-//            catch (Exception e)
-//            {
-//                e.printStackTrace();
-//                fail("Unable to create test ncube...");
-//            }
-//
-//            NCubeConnectionProvider nCubeConnectionProvider;
-//            Exception testException = null;
-//
-//            //test with null connection
-//            try
-//            {
-//                nCubeConnectionProvider = new NCubeJdbcConnectionProvider(null);
-//            }
-//            catch (Exception e)
-//            {
-//                testException = e;
-//            }
-//
-//            assertTrue(testException != null && testException instanceof IllegalArgumentException);
-//
-//            //test when jdbc connection is closed
-//            Connection jdbcConn = null;
-//            try
-//            {
-//                jdbcConn = getJdbcConnection();
-//            }
-//            catch (Exception e)
-//            {
-//                e.printStackTrace();
-//                fail("Unable to create jdbc connection...");
-//            }
-//
-//            nCubeConnectionProvider = new NCubeJdbcConnectionProvider(jdbcConn);
-//            nCubeConnectionProvider.commitTransaction();
-//            testException = null;
-//
-//            try
-//            {
-//                ApplicationID appId = new ApplicationID(null, APP_ID, version);
-//                NCubeManager.loadCubes(nCubeConnectionProvider, appId, ReleaseStatus.SNAPSHOT.name(), null);
-//            }
-//            catch (Exception e)
-//            {
-//                testException = e;
-//            }
-//
-//            assertTrue(testException != null && testException instanceof IllegalArgumentException);
-//        }
-//        finally
-//        {
-//            closeJdbcConnection(ncubeSetupConn);
-//        }
+
+            assertTrue(testException != null && testException instanceof IllegalArgumentException);
+        }
+        finally
+        {
+            closeJdbcConnection(ncubeSetupConn);
+        }
     }
 
     @Test
@@ -577,208 +503,6 @@
     //This exception is impossible to hit without mocking since we prohibit you on createCube() from
     //adding in a second duplicate cube with all the same parameters.
     @Test
-<<<<<<< HEAD
-    public void testLoadCubeThatReturnsTwoCubes() throws Exception {
-        Connection c = mock(Connection.class);
-        when(c.isValid(anyInt())).thenReturn(true);
-        ResultSet rs = mock(ResultSet.class);
-        PreparedStatement ps = mock(PreparedStatement.class);
-        when(c.prepareStatement(anyString())).thenReturn(ps);
-        when(ps.executeQuery()).thenReturn(rs);
-        when(rs.next()).thenReturn(true);
-        when(rs.getBytes("cube_value_bin")).thenReturn("{\"ncube\":\"containsCell\",\"defaultCellValue\":\"foo\",\"x\":\"y\",\"axes\":[{\"name\":\"Gender\",\"type\":\"DISCRETE\",\"valueType\":\"STRING\",\"hasDefault\":false, \"preferredOrder\":0,\"columns\":[{\"id\":\"Female\",\"name\":\"Jane\",\"age\":36},{\"id\":\"Male\"}],\"feet\":2}],\"cells\":[{\"id\":[\"Female\"],\"value\":\"bar\"}]}\n".getBytes("UTF-8"));
-        try
-        {
-            NCubeManager.loadCube(c, APP_ID, "Name", "0.1.0", ReleaseStatus.SNAPSHOT.name(), null, true);
-            fail();
-        } catch(RuntimeException e) {
-            assertNull(e.getCause());
-        }
-    }
-
-    @Test
-    public void testLoadCubeWithException() throws Exception {
-        Connection c = mock(Connection.class);
-        when(c.isValid(anyInt())).thenReturn(true);
-        PreparedStatement ps = mock(PreparedStatement.class);
-        when(c.prepareStatement(anyString())).thenThrow(SQLException.class);
-        try
-        {
-            NCubeManager.loadCube(c, APP_ID, "AnyName", "0.1.0", ReleaseStatus.SNAPSHOT.name(), null, true);
-            fail();
-        } catch(RuntimeException e) {
-            assertEquals(SQLException.class, e.getCause().getClass());
-        }
-    }
-
-    @Test
-    public void testLoadCubeWithTestData() throws Exception {
-        Connection c = mock(Connection.class);
-        when(c.isValid(anyInt())).thenReturn(true);
-        ResultSet rs = mock(ResultSet.class);
-        PreparedStatement ps = mock(PreparedStatement.class);
-        when(c.prepareStatement(anyString())).thenReturn(ps);
-        when(ps.executeQuery()).thenReturn(rs);
-        when(rs.next()).thenReturn(true).thenReturn(false);
-        when(rs.getBytes("cube_value_bin")).thenReturn("{\"ncube\":\"containsCell\",\"defaultCellValue\":\"foo\",\"x\":\"y\",\"axes\":[{\"name\":\"Gender\",\"type\":\"DISCRETE\",\"valueType\":\"STRING\",\"hasDefault\":false, \"preferredOrder\":0,\"columns\":[{\"id\":\"Female\",\"name\":\"Jane\",\"age\":36},{\"id\":\"Male\"}],\"feet\":2}],\"cells\":[{\"id\":[\"Female\"],\"value\":\"bar\"}]}\n".getBytes("UTF-8"));
-        when(rs.getBytes("test_data_bin")).thenReturn("foo".getBytes("UTF-8"));
-        when(c.isValid(anyInt())).thenReturn(true);
-
-        NCube result = NCubeManager.loadCubeWithTests(c, APP_ID, "AnyName", "0.1.0", ReleaseStatus.SNAPSHOT.name(), null);
-        assertEquals("foo", result.getTestData());
-        assertEquals("containsCell", result.getName());
-    }
-
-    @Test
-    public void testLoadCubeWithJdbcConnectionProvider() throws Exception
-    {
-        NCube<Double> ncube1 = TestNCube.getTestNCube2D(true);
-
-        Map coord = new HashMap();
-        coord.put("gender", "male");
-        coord.put("age", "47");
-        ncube1.setCell(1.0, coord);
-
-        coord.put("gender", "female");
-        ncube1.setCell(1.1, coord);
-
-        coord.put("age", 16);
-        ncube1.setCell(1.5, coord);
-
-        coord.put("gender", "male");
-        ncube1.setCell(1.8, coord);
-
-        String version = "0.1.0";
-        String name1 = ncube1.getName();
-
-        NCube ncube2 = TestNCube.getTestNCube3D_Boolean();
-        String name2 = ncube2.getName();
-        Connection ncubeSetupConn = null;
-
-//        try
-//        {
-//            ncubeSetupConn = getJdbcConnection();
-//            NCubeManager.createCube(ncubeSetupConn, APP_ID, ncube1, version);
-//            NCubeManager.updateTestData(ncubeSetupConn, APP_ID, ncube1.getName(), version, JsonWriter.objectToJson(coord));
-//            NCubeManager.updateNotes(ncubeSetupConn, APP_ID, ncube1.getName(), version, "notes follow");
-//
-//            NCubeManager.createCube(ncubeSetupConn, APP_ID, ncube2, version);
-//
-//            NCubeManager.clearCubeList();
-//            NCubeConnectionProvider nCubeConnectionProvider = new NCubeJdbcConnectionProvider(getJdbcConnection());
-//            ApplicationID appId = new ApplicationID(null, APP_ID, version);
-//            NCube loadedCube1 = NCubeManager.loadCube(nCubeConnectionProvider, appId, name1, ReleaseStatus.SNAPSHOT.name(), null);
-//            NCube loadedCube2 = NCubeManager.loadCube(nCubeConnectionProvider, appId, name2, ReleaseStatus.SNAPSHOT.name(), null);
-//            nCubeConnectionProvider.commitTransaction();
-//
-//            assertNotNull(loadedCube1);
-//            assertNotNull(loadedCube2);
-//            assertEquals(name1, loadedCube1.getName());
-//            assertEquals(name2, loadedCube2.getName());
-//            NCubeManager.clearCubeList();
-//            appId = new ApplicationID(null, APP_ID, version);
-//            assertNull(NCubeManager.getCube(name1, appId));
-//            assertNull(NCubeManager.getCube(name2, appId));
-//
-//            NCubeManager.deleteCube(ncubeSetupConn, APP_ID, name1, version, true);
-//            NCubeManager.deleteCube(ncubeSetupConn, APP_ID, name2, version, true);
-//        }
-//        finally
-//        {
-//            closeJdbcConnection(ncubeSetupConn);
-//        }
-    }
-
-    @Test
-    public void testLoadCubeWithConnectionProviderException()
-    {
-        NCube<Double> ncube = TestNCube.getTestNCube2D(true);
-
-        Map coord = new HashMap();
-        coord.put("gender", "male");
-        coord.put("age", "47");
-        ncube.setCell(1.0, coord);
-
-        coord.put("gender", "female");
-        ncube.setCell(1.1, coord);
-
-        coord.put("age", 16);
-        ncube.setCell(1.5, coord);
-
-        coord.put("gender", "male");
-        ncube.setCell(1.8, coord);
-
-        String version = "0.1.0";
-        String name1 = ncube.getName();
-        Connection ncubeSetupConn = null;
-
-//        try
-//        {
-//            try
-//            {
-//                ncubeSetupConn = getJdbcConnection();
-//                NCubeManager.createCube(ncubeSetupConn, APP_ID, ncube, version);
-//            }
-//            catch (Exception e)
-//            {
-//                e.printStackTrace();
-//                fail("Unable to create test ncube...");
-//            }
-//
-//            NCubeConnectionProvider nCubeConnectionProvider;
-//            Exception testException = null;
-//
-//            //test with null connection
-//            try
-//            {
-//                nCubeConnectionProvider = new NCubeJdbcConnectionProvider(null);
-//            }
-//            catch (Exception e)
-//            {
-//                testException = e;
-//            }
-//
-//            assertTrue(testException != null && testException instanceof IllegalArgumentException);
-//
-//            //test when jdbc connection is closed
-//            Connection jdbcConn = null;
-//            try
-//            {
-//                jdbcConn = getJdbcConnection();
-//            }
-//            catch (Exception e)
-//            {
-//                e.printStackTrace();
-//                fail("Unable to create jdbc connection...");
-//            }
-//
-//            nCubeConnectionProvider = new NCubeJdbcConnectionProvider(jdbcConn);
-//            nCubeConnectionProvider.commitTransaction();
-//            testException = null;
-//
-//            try
-//            {
-//                ApplicationID appId = new ApplicationID(null, APP_ID, version);
-//                NCubeManager.loadCube(nCubeConnectionProvider, appId, name1, ReleaseStatus.SNAPSHOT.name(), null);
-//            }
-//            catch (Exception e)
-//            {
-//                testException = e;
-//            }
-//
-//            assertTrue(testException != null && testException instanceof IllegalArgumentException);
-//        }
-//        finally
-//        {
-//            closeJdbcConnection(ncubeSetupConn);
-//        }
-    }
-
-    //This exception is impossible to hit without mocking since we prohibit you on createCube() from
-    //adding in a second duplicate cube with all the same parameters.
-    @Test
-=======
->>>>>>> 2de42acb
     public void testGetReferencedCubesThatLoadsTwoCubes() throws Exception {
         try
         {
@@ -1299,16 +1023,10 @@
 
         assertTrue(NCubeManager.doesCubeExist(conn, APP_ID, name, version, ReleaseStatus.SNAPSHOT.name(), new Date()));
 
-<<<<<<< HEAD
-        Connection connection = getConnection();
-        assertTrue(NCubeManager.doesCubeExist(getJdbcConnection(), APP_ID, name, version, ReleaseStatus.SNAPSHOT.name(), new Date()));
-        connection.commit();
-=======
         NCubeJdbcConnectionProvider nCubeJdbcConnectionProvider = new NCubeJdbcConnectionProvider(getJdbcConnection());
         ApplicationID appId = new ApplicationID(null, APP_ID, version, ReleaseStatus.SNAPSHOT.name());
         assertTrue(NCubeManager.doesCubeExist(nCubeJdbcConnectionProvider, appId, name));
         nCubeJdbcConnectionProvider.commitTransaction();
->>>>>>> 2de42acb
 
         NCube<String> cube = (NCube<String>) NCubeManager.getCube(name, new ApplicationID(null, APP_ID, version, ReleaseStatus.SNAPSHOT.name()));
 
