package com.cedarsoftware.ncube

import com.cedarsoftware.ncube.exception.BranchMergeException
import com.cedarsoftware.ncube.exception.CoordinateNotFoundException
import org.junit.After
import org.junit.Before
import org.junit.Ignore
import org.junit.Test

import java.lang.reflect.Field
import java.sql.SQLException

import static org.junit.Assert.*

/**
 * @author John DeRegnaucourt (jdereg@gmail.com)
 *         <br/>
 *         Copyright (c) Cedar Software LLC
 *         <br/><br/>
 *         Licensed under the Apache License, Version 2.0 (the 'License')
 *         you may not use this file except in compliance with the License.
 *         You may obtain a copy of the License at
 *         <br/><br/>
 *         http://www.apache.org/licenses/LICENSE-2.0
 *         <br/><br/>
 *         Unless required by applicable law or agreed to in writing, software
 *         distributed under the License is distributed on an 'AS IS' BASIS,
 *         WITHOUT WARRANTIES OR CONDITIONS OF ANY KIND, either express or implied.
 *         See the License for the specific language governing permissions and
 *         limitations under the License.
 */
class TestCubesFromPreloadedDatabase
{
    public static String USER_ID = TestNCubeManager.USER_ID
    public static ApplicationID appId = new ApplicationID(ApplicationID.DEFAULT_TENANT, "preloaded", ApplicationID.DEFAULT_VERSION, ApplicationID.DEFAULT_STATUS, ApplicationID.TEST_BRANCH)

    private TestingDatabaseManager manager;

    @Before
    public void setup() throws Exception
    {
        manager = TestingDatabaseHelper.testingDatabaseManager
        manager.setUp()
        NCubeManager.NCubePersister = TestingDatabaseHelper.persister
    }

    @After
    public void tearDown() throws Exception
    {
        manager.tearDown()
        manager = null;
        NCubeManager.clearCache()
    }

    @Test
    void testUrlClassLoader() throws Exception {
        loadCubesToDatabase(appId, "sys.classpath.cp1.json")

        // nothing in cache until we try and get the classloader or load a cube.
        assertEquals(0, NCubeManager.getCacheForApp(appId).size())

        //  url classloader has 1 item
        Map input = [:]
        URLClassLoader loader = NCubeManager.getUrlClassLoader(appId, input)
        assertEquals(1, loader.URLs.length)
        assertEquals(1, NCubeManager.getCacheForApp(appId).size())
        assertEquals(new URL("http://www.cedarsoftware.com/tests/ncube/cp1/"), loader.URLs[0])

        Map<String, Object> cache = NCubeManager.getCacheForApp(appId)
        assertEquals(1, cache.size())

        assertNotNull(NCubeManager.getUrlClassLoader(appId, input))
        assertEquals(1, NCubeManager.getCacheForApp(appId).size())

        NCubeManager.clearCache()
        assertEquals(0, NCubeManager.getCacheForApp(appId).size())

        cache = NCubeManager.getCacheForApp(appId)
        assertEquals(1, NCubeManager.getUrlClassLoader(appId, input).URLs.length)
        assertEquals(1, cache.size())


        manager.removeCubes(appId)
    }

    @Test
    void testCoordinateNotFoundExceptionThrown() throws Exception {
        loadCubesToDatabase(appId, "test.coordinate.not.found.exception.json")

        NCube cube = NCubeManager.getCube(appId, "test.coordinate.not.found.exception")

        try {
            cube.getCell([:])
            fail()
        } catch (CoordinateNotFoundException e) {
            assertTrue(e.getMessage().contains("not found"))
        }

        manager.removeCubes(appId)
    }

    @Test
    void testGetBranches() throws Exception {
        ApplicationID head = new ApplicationID('NONE', "test", "1.28.0", "SNAPSHOT", ApplicationID.HEAD)
        loadCubesToDatabase(head, "test.branch.1.json", "test.branch.age.1.json")

        NCube cube = NCubeManager.getCube(head, "TestBranch")
        assertEquals("ABC", cube.getCell(["Code":-7]))
        cube = NCubeManager.getCube(head, "TestAge")
        assertEquals("youth", cube.getCell(["Code":5]))

        // load cube with same name, but different structure in TEST branch
        ApplicationID branch = new ApplicationID('NONE', "test", "1.28.0", "SNAPSHOT", "kenny")
        loadCubesToDatabase(branch, "test.branch.2.json")

        // showing we only rely on tenant to get branches.
        assertEquals(2, NCubeManager.getBranches('NONE').size())
        assertEquals(2, NCubeManager.getBranches('NONE').size())

        ApplicationID branch2 = new ApplicationID('NONE', 'foo', '1.29.0', 'SNAPSHOT', 'someoneelse')
        loadCubesToDatabase(branch2, "test.branch.1.json", "test.branch.age.1.json")
        assertEquals(3, NCubeManager.getBranches('NONE').size())
        assertEquals(3, NCubeManager.getBranches('NONE').size())
        assertEquals(3, NCubeManager.getBranches('NONE').size())
    }

    @Test
    void testGetAppNames() throws Exception {
        ApplicationID app1 = new ApplicationID('NONE', "test", "1.28.0", "SNAPSHOT", ApplicationID.HEAD)
        ApplicationID app2 = new ApplicationID('NONE', "foo", "1.29.0", "SNAPSHOT", ApplicationID.HEAD)
        ApplicationID app3 = new ApplicationID('NONE', "bar", "1.29.0", "SNAPSHOT", ApplicationID.HEAD)
        loadCubesToDatabase(app1, "test.branch.1.json", "test.branch.age.1.json")
        loadCubesToDatabase(app2, "test.branch.1.json", "test.branch.age.1.json")
        loadCubesToDatabase(app3, "test.branch.1.json", "test.branch.age.1.json")

        ApplicationID branch1 = new ApplicationID('NONE', "test", "1.28.0", "SNAPSHOT", 'kenny')
        ApplicationID branch2 = new ApplicationID('NONE', 'foo', '1.29.0', 'SNAPSHOT', 'kenny')
        ApplicationID branch3 = new ApplicationID('NONE', 'test', '1.29.0', 'SNAPSHOT', 'someoneelse')
        ApplicationID branch4 = new ApplicationID('NONE', 'test', '1.28.0', 'SNAPSHOT', 'someoneelse')

        assertEquals(2, NCubeManager.createBranch(branch1))
        assertEquals(2, NCubeManager.createBranch(branch2))
        // version doesn't match one in head, nothing created.
        assertEquals(0, NCubeManager.createBranch(branch3))
        assertEquals(2, NCubeManager.createBranch(branch4))

        // showing we only rely on tenant and branch to get app names.
        assertEquals(3, NCubeManager.getAppNames('NONE', 'SNAPSHOT', ApplicationID.HEAD).size())
        assertEquals(2, NCubeManager.getAppNames('NONE', 'SNAPSHOT', 'kenny').size())
        assertEquals(1, NCubeManager.getAppNames('NONE', 'SNAPSHOT', 'someoneelse').size())

    }

    @Test
    void testCommitBranchOnCreatedCube() throws Exception {
        NCube cube = NCubeManager.getNCubeFromResource("test.branch.age.1.json")

        ApplicationID branch1 = new ApplicationID('NONE', "test", "1.28.0", "SNAPSHOT", USER_ID)
        NCubeManager.createCube(branch1, cube, 'kenny')

        Object[] dtos = NCubeManager.getBranchChangesFromDatabase(branch1)
        assertEquals(1, dtos.length)

        Map map = NCubeManager.commitBranch(branch1, dtos, USER_ID)
        assertEquals(1, map.size())

        // ensure that there are no more branch changes after create
        dtos = NCubeManager.getBranchChangesFromDatabase(branch1);
        assertEquals(0, dtos.length);

        //map = NCubeManager.commitBranch(branch1, dtos, USER_ID)
        //assertEquals(1, map.size());

        ApplicationID headId = branch1.asHead();
        assertEquals(1, NCubeManager.getCubeRecordsFromDatabase(headId, null).length)

    }

    @Test
    void testRollbackBranchWithPendingAdd() throws Exception {
        ApplicationID branch = new ApplicationID('NONE', "test", "1.28.0", "SNAPSHOT", "branch")
        ApplicationID headId = branch.asHead()

        loadCubesToDatabase(headId, "test.branch.1.json");

        NCube cube = NCubeManager.getNCubeFromResource("test.branch.age.1.json")
        NCubeManager.createCube(branch, cube, 'kenny')

        Object[] dtos = NCubeManager.getBranchChangesFromDatabase(branch)
        assertEquals(1, dtos.length)

        NCubeManager.rollbackBranch(branch, dtos)

        dtos = NCubeManager.getBranchChangesFromDatabase(branch)
        assertEquals(0, dtos.length)

        Map map = NCubeManager.commitBranch(branch, dtos, USER_ID)
        assertEquals(0, map.size())

        manager.removeCubes(branch)
        manager.removeCubes(headId)
    }

    @Test
    void testRollbackBranchWithDeletedCube() throws Exception {
        ApplicationID branch = new ApplicationID('NONE', "test", "1.28.0", "SNAPSHOT", "branch")
        ApplicationID headId = branch.asHead()

        loadCubesToDatabase(headId, "test.branch.1.json");

        NCubeManager.createBranch(branch);

        assertEquals(1, NCubeManager.getCubeRecordsFromDatabase(headId, "*").length);
        assertEquals(1, NCubeManager.getCubeRecordsFromDatabase(branch, "*").length);

        NCubeManager.deleteCube(branch, "TestBranch", USER_ID)

        Object[] dtos = NCubeManager.getBranchChangesFromDatabase(branch)
        assertEquals(1, dtos.length)

        // undo delete
        NCubeManager.rollbackBranch(branch, dtos)

        dtos = NCubeManager.getBranchChangesFromDatabase(branch)
        assertEquals(0, dtos.length)

        Map map = NCubeManager.commitBranch(branch, dtos, USER_ID)
        assertEquals(0, map.size())

        manager.removeCubes(branch)
        manager.removeCubes(headId)
    }

    @Test
    void testCommitBranchOnCreateThenDeleted() throws Exception {
        NCube cube = NCubeManager.getNCubeFromResource("test.branch.age.1.json")

        ApplicationID branch1 = new ApplicationID('NONE', "test", "1.28.0", "SNAPSHOT", USER_ID)
        NCubeManager.createCube(branch1, cube, 'kenny')
        NCubeManager.deleteCube(branch1, "TestAge", 'kenny')

        Object[] dtos = NCubeManager.getBranchChangesFromDatabase(branch1)
        assertEquals(1, dtos.length)

        Map map = NCubeManager.commitBranch(branch1, dtos, USER_ID)
        assertEquals(0, map.size())

        ApplicationID headId = branch1.asHead()
        assertEquals(0, NCubeManager.getCubeRecordsFromDatabase(headId, null).length)

        manager.removeCubes(branch1)
        manager.removeCubes(headId)
    }

    @Test
    void testCreateBranch() throws Exception
    {
        ApplicationID head = new ApplicationID('NONE', "test", "1.28.0", "SNAPSHOT", ApplicationID.HEAD)
        ApplicationID branch = new ApplicationID('NONE', "test", "1.28.0", "SNAPSHOT", "FOO")

        // load cube with same name, but different structure in TEST branch
        loadCubesToDatabase(head, "test.branch.1.json", "test.branch.age.1.json")

        // pre-branch, cubes don't exist
        assertNull(NCubeManager.getCube(branch, "TestBranch"))
        assertNull(NCubeManager.getCube(branch, "TestAge"))

        testValuesOnBranch(head)

        def cube1Sha1 = NCubeManager.getCube(head, "TestBranch").sha1()
        def cube2Sha1 = NCubeManager.getCube(head, "TestAge").sha1()

        assertNull(NCubeManager.getCube(head, "TestBranch").getHeadSha1())
        assertNull(NCubeManager.getCube(head, "TestAge").getHeadSha1())

        assertEquals(2, NCubeManager.createBranch(branch))

        assertEquals(cube1Sha1, NCubeManager.getCube(branch, "TestBranch").sha1())
        assertEquals(cube1Sha1, NCubeManager.getCube(branch, "TestBranch").getHeadSha1())
        assertEquals(cube2Sha1, NCubeManager.getCube(branch, "TestAge").sha1())
        assertEquals(cube2Sha1, NCubeManager.getCube(branch, "TestAge").getHeadSha1())

        testValuesOnBranch(head)
        testValuesOnBranch(branch)

        manager.removeCubes(branch)
        manager.removeCubes(head)
    }

    @Test
    void testCommitBranchWithItemCreatedInBranchOnly() throws Exception
    {
        ApplicationID head = new ApplicationID('NONE', "test", "1.28.0", "SNAPSHOT", ApplicationID.HEAD)
        ApplicationID branch = new ApplicationID('NONE', "test", "1.28.0", "SNAPSHOT", "FOO")

        // load cube with same name, but different structure in TEST branch
        loadCubesToDatabase(head, "test.branch.1.json")

        NCube cube = NCubeManager.getCube(head, "TestBranch")
        assertEquals("ABC", cube.getCell(["Code": -7]))
        assertNull(NCubeManager.getCube(head, "TestAge"))

        // pre-branch, cubes don't exist
        assertNull(NCubeManager.getCube(branch, "TestBranch"))
        assertNull(NCubeManager.getCube(branch, "TestAge"))
        assertNull(NCubeManager.getCube(head, "TestAge"))

        assertEquals(1, NCubeManager.getRevisionHistory(head, "TestBranch").length)
        assertEquals(1, NCubeManager.createBranch(branch))

        cube = NCubeManager.getCube(head, "TestBranch")
        assertEquals("ABC", cube.getCell(["Code": -7]))
        assertNull(NCubeManager.getCube(head, "TestAge"))

        assertEquals(1, NCubeManager.getRevisionHistory(head, "TestBranch").length)
        assertEquals(1, NCubeManager.getRevisionHistory(branch, "TestBranch").length)
        assertNull(NCubeManager.getCube(branch, "TestAge"))
        assertNull(NCubeManager.getCube(head, "TestAge"))

        cube = NCubeManager.getNCubeFromResource("test.branch.age.1.json")
        assertNotNull(cube)
        NCubeManager.createCube(branch, cube, "jdirt")


        assertEquals(1, NCubeManager.getRevisionHistory(head, "TestBranch").length)
        assertEquals(1, NCubeManager.getRevisionHistory(branch, "TestBranch").length)
        assertEquals(1, NCubeManager.getRevisionHistory(branch, "TestAge").length)
        assertNull(NCubeManager.getCube(head, "TestAge"))

        //  loads in both TestAge and TestBranch through only TestBranch has changed.
        Object[] dtos = NCubeManager.getBranchChangesFromDatabase(branch)
        assertEquals(1, dtos.length)

        Map map = NCubeManager.commitBranch(branch, dtos, USER_ID)

        assertEquals(1, NCubeManager.getRevisionHistory(head, "TestBranch").length)
        assertEquals(1, NCubeManager.getRevisionHistory(head, "TestAge").length)
        assertEquals(1, NCubeManager.getRevisionHistory(branch, "TestBranch").length)
        assertEquals(1, NCubeManager.getRevisionHistory(branch, "TestAge").length)

        assertTrue(!map.isEmpty())

        manager.removeCubes(branch)
        manager.removeCubes(head)
    }

    @Test
    void testUpdateBranchWithUpdateOnBranch() throws Exception {
        ApplicationID head = new ApplicationID('NONE', "test", "1.28.0", "SNAPSHOT", ApplicationID.HEAD)
        ApplicationID branch = new ApplicationID('NONE', "test", "1.28.0", "SNAPSHOT", "FOO")

        // load cube with same name, but different structure in TEST branch
        loadCubesToDatabase(head, "test.branch.1.json", "test.branch.age.1.json")

        // cubes were preloaded
        testValuesOnBranch(head)

        assertEquals(1, NCubeManager.getRevisionHistory(head, "TestBranch").length)
        assertEquals(1, NCubeManager.getRevisionHistory(head, "TestAge").length)

        // pre-branch, cubes don't exist
        assertNull(NCubeManager.getCube(branch, "TestBranch"))
        assertNull(NCubeManager.getCube(branch, "TestAge"))

        NCube cube = NCubeManager.getCube(head, "TestBranch")
        assertEquals(3, cube.getCellMap().size())

        //  create the branch (TestAge, TestBranch)
        assertEquals(2, NCubeManager.createBranch(branch))

        //  test values on branch
        testValuesOnBranch(branch)

        assertEquals(1, NCubeManager.getRevisionHistory(head, "TestBranch").length)
        assertEquals(1, NCubeManager.getRevisionHistory(head, "TestAge").length)
        assertEquals(1, NCubeManager.getRevisionHistory(branch, "TestBranch").length)
        assertEquals(1, NCubeManager.getRevisionHistory(branch, "TestAge").length)

        cube = NCubeManager.getCube(head, "TestBranch")
        assertEquals(3, cube.getCellMap().size())
        assertEquals("GHI", cube.getCell([Code : 10.0]))

        cube = NCubeManager.getCube(branch, "TestBranch")
        assertEquals(3, cube.getCellMap().size())
        assertEquals("GHI", cube.getCell([Code : 10.0]))

        // edit branch cube
        cube.removeCell([Code : 10.0])
        assertEquals(2, cube.getCellMap().size())

        // default now gets loaded
        assertEquals("ZZZ", cube.getCell([Code : 10.0]))

        // update the new edited cube.
        assertTrue(NCubeManager.updateCube(branch, cube, USER_ID))

        // Only Branch "TestBranch" has been updated.
        assertEquals(1, NCubeManager.getRevisionHistory(head, "TestBranch").length)
        assertEquals(1, NCubeManager.getRevisionHistory(head, "TestAge").length)
        assertEquals(2, NCubeManager.getRevisionHistory(branch, "TestBranch").length)
        assertEquals(1, NCubeManager.getRevisionHistory(branch, "TestAge").length)

        // commit the branch
        cube = NCubeManager.getCube(branch, "TestBranch")
        assertEquals(2, cube.getCellMap().size())
        assertEquals("ZZZ", cube.getCell([Code : 10.0]))

        // check head hasn't changed.
        cube = NCubeManager.getCube(head, "TestBranch")
        assertEquals(3, cube.getCellMap().size())
        assertEquals("GHI", cube.getCell([Code : 10.0]))

        assertEquals(0, NCubeManager.updateBranch(branch).length)

        // shouldn't have changed
        cube = NCubeManager.getCube(branch, "TestBranch")
        assertEquals(2, cube.getCellMap().size())
        assertEquals("ZZZ", cube.getCell([Code : 10.0]))

        manager.removeCubes(branch)
        manager.removeCubes(head)
    }



    @Test
    void testCommitBranchOnUpdate() throws Exception {
        ApplicationID head = new ApplicationID('NONE', "test", "1.28.0", "SNAPSHOT", ApplicationID.HEAD)
        ApplicationID branch = new ApplicationID('NONE', "test", "1.28.0", "SNAPSHOT", "FOO")

        // load cube with same name, but different structure in TEST branch
        loadCubesToDatabase(head, "test.branch.1.json", "test.branch.age.1.json")

        // cubes were preloaded
        testValuesOnBranch(head)

        assertEquals(1, NCubeManager.getRevisionHistory(head, "TestBranch").length)
        assertEquals(1, NCubeManager.getRevisionHistory(head, "TestAge").length)

        // pre-branch, cubes don't exist
        assertNull(NCubeManager.getCube(branch, "TestBranch"))
        assertNull(NCubeManager.getCube(branch, "TestAge"))

        NCube cube = NCubeManager.getCube(head, "TestBranch")
        assertEquals(3, cube.getCellMap().size())

        //  create the branch (TestAge, TestBranch)
        assertEquals(2, NCubeManager.createBranch(branch))

        //  test values on branch
        testValuesOnBranch(branch)

        assertEquals(1, NCubeManager.getRevisionHistory(head, "TestBranch").length)
        assertEquals(1, NCubeManager.getRevisionHistory(head, "TestAge").length)
        assertEquals(1, NCubeManager.getRevisionHistory(branch, "TestBranch").length)
        assertEquals(1, NCubeManager.getRevisionHistory(branch, "TestAge").length)

        cube = NCubeManager.getCube(head, "TestBranch")
        assertEquals(3, cube.getCellMap().size())
        assertEquals("GHI", cube.getCell([Code : 10.0]))

        cube = NCubeManager.getCube(branch, "TestBranch")
        assertEquals(3, cube.getCellMap().size())
        assertEquals("GHI", cube.getCell([Code : 10.0]))

        // edit branch cube
        cube.removeCell([Code : 10.0])
        assertEquals(2, cube.getCellMap().size())

        // default now gets loaded
        assertEquals("ZZZ", cube.getCell([Code : 10.0]))

        // update the new edited cube.
        assertTrue(NCubeManager.updateCube(branch, cube, USER_ID))

        // Only Branch "TestBranch" has been updated.
        assertEquals(1, NCubeManager.getRevisionHistory(head, "TestBranch").length)
        assertEquals(1, NCubeManager.getRevisionHistory(head, "TestAge").length)
        assertEquals(2, NCubeManager.getRevisionHistory(branch, "TestBranch").length)
        assertEquals(1, NCubeManager.getRevisionHistory(branch, "TestAge").length)

        // commit the branch
        cube = NCubeManager.getCube(branch, "TestBranch")
        assertEquals(2, cube.getCellMap().size())
        assertEquals("ZZZ", cube.getCell([Code : 10.0]))

        // check head hasn't changed.
        cube = NCubeManager.getCube(head, "TestBranch")
        assertEquals(3, cube.getCellMap().size())
        assertEquals("GHI", cube.getCell([Code : 10.0]))

        //  loads in both TestAge and TestBranch through only TestBranch has changed.
        Object[] dtos = NCubeManager.getBranchChangesFromDatabase(branch)
        assertEquals(1, dtos.length)

        Map map = NCubeManager.commitBranch(branch, dtos, USER_ID)
        assertTrue(!map.isEmpty())


        assertEquals(2, NCubeManager.getRevisionHistory(head, "TestBranch").length)
        assertEquals(1, NCubeManager.getRevisionHistory(head, "TestAge").length)
        assertEquals(2, NCubeManager.getRevisionHistory(branch, "TestBranch").length)
        assertEquals(1, NCubeManager.getRevisionHistory(branch, "TestAge").length)

        // both should be updated now.
        cube = NCubeManager.getCube(branch, "TestBranch")
        assertEquals("ZZZ", cube.getCell([Code : 10.0]))
        cube = NCubeManager.getCube(head, "TestBranch")
        assertEquals("ZZZ", cube.getCell([Code : 10.0]))

        manager.removeCubes(branch)
        manager.removeCubes(head)
    }

    @Test
    void testCommitBranchOnUpdateWithOldInvalidSha1() throws Exception {
        ApplicationID head = new ApplicationID('NONE', "test", "1.28.0", "SNAPSHOT", ApplicationID.HEAD)
        ApplicationID branch = new ApplicationID('NONE', "test", "1.28.0", "SNAPSHOT", "FOO")

        // load cube with same name, but different structure in TEST branch
        NCube[] cubes = TestingDatabaseHelper.getCubesFromDisk("test.branch.1.json", "test.branch.age.1.json")



        Field f = NCube.class.getDeclaredField("sha1")
        f.setAccessible(true);
        f.set(cubes[0], "F00F00F00F00F00");

        //assertEquals(1, NCubeManager.getRevisionHistory(head, "TestBranch").length)
        //assertEquals(1, NCubeManager.getRevisionHistory(head, "TestAge").length)
        manager.addCubes(head, USER_ID, cubes);

        // pre-branch, cubes don't exist
        assertNull(NCubeManager.getCube(branch, "TestBranch"))
        assertNull(NCubeManager.getCube(branch, "TestAge"))

        //  create the branch (TestAge, TestBranch)
        assertEquals(2, NCubeManager.createBranch(branch))

        assertEquals(1, NCubeManager.getRevisionHistory(head, "TestBranch").length)
        assertEquals(1, NCubeManager.getRevisionHistory(head, "TestAge").length)
        assertEquals(1, NCubeManager.getRevisionHistory(branch, "TestBranch").length)
        assertEquals(1, NCubeManager.getRevisionHistory(branch, "TestAge").length)

        Object[] dtos = NCubeManager.getBranchChangesFromDatabase(branch)
        assertEquals(0, dtos.length)

        Map map = NCubeManager.commitBranch(branch, dtos, USER_ID)
        assertTrue(map.isEmpty())

        NCube cube = NCubeManager.getCube(branch, "TestBranch")
        cube.removeCell([Code:10.0])

        NCubeManager.updateCube(branch, cube, USER_ID);

        assertEquals(1, NCubeManager.getRevisionHistory(head, "TestBranch").length)
        assertEquals(1, NCubeManager.getRevisionHistory(head, "TestAge").length)
        assertEquals(2, NCubeManager.getRevisionHistory(branch, "TestBranch").length)
        assertEquals(1, NCubeManager.getRevisionHistory(branch, "TestAge").length)

        // No changes have happened yet, even though sha1 is incorrect,
        // we just copy the sha1 when we create the branch so the headsha1 won't
        // differ until we make a change.
        dtos = NCubeManager.getBranchChangesFromDatabase(branch)
        assertEquals(1, dtos.length)

        map = NCubeManager.commitBranch(branch, dtos, USER_ID)
        assertTrue(!map.isEmpty())

        dtos = NCubeManager.getBranchChangesFromDatabase(branch)
        assertEquals(0, dtos.length)

        manager.removeCubes(branch)
        manager.removeCubes(head)
    }

    @Test
    void testCommitBranchWithUpdateAndWrongRevisionNumber() throws Exception {
        ApplicationID head = new ApplicationID('NONE', "test", "1.28.0", "SNAPSHOT", ApplicationID.HEAD)
        ApplicationID branch = new ApplicationID('NONE', "test", "1.28.0", "SNAPSHOT", "FOO")

        // load cube with same name, but different structure in TEST branch
        loadCubesToDatabase(head, "test.branch.1.json", "test.branch.age.1.json")

        NCube cube = NCubeManager.getCube(head, "TestBranch")
        assertEquals(3, cube.getCellMap().size())

        //  create the branch (TestAge, TestBranch)
        assertEquals(2, NCubeManager.createBranch(branch))

        cube = NCubeManager.getCube(branch, "TestBranch")
        assertEquals(3, cube.getCellMap().size())
        assertEquals("GHI", cube.getCell([Code : 10.0]))

        // edit branch cube
        cube.removeCell([Code : 10.0])
        assertEquals(2, cube.getCellMap().size())

        // default now gets loaded
        assertEquals("ZZZ", cube.getCell([Code : 10.0]))

        // update the new edited cube.
        assertTrue(NCubeManager.updateCube(branch, cube, USER_ID))

        //  loads in both TestAge and TestBranch through only TestBranch has changed.
        Object[] dtos = NCubeManager.getBranchChangesFromDatabase(branch)
        assertEquals(1, dtos.length)
        ((NCubeInfoDto)dtos[0]).revision = Long.toString(100)

        Map map = NCubeManager.commitBranch(branch, dtos, USER_ID)
        assertTrue(!map.isEmpty())

        manager.removeCubes(branch)
        manager.removeCubes(head)
    }



    @Test
    void testRollback() throws Exception
    {
        ApplicationID head = new ApplicationID('NONE', "test", "1.28.0", "SNAPSHOT", ApplicationID.HEAD)
        ApplicationID branch = new ApplicationID('NONE', "test", "1.28.0", "SNAPSHOT", "FOO")

        // load cube with same name, but different structure in TEST branch
        loadCubesToDatabase(head, "test.branch.1.json", "test.branch.age.1.json")

        // cubes were preloaded
        testValuesOnBranch(head)

        assertEquals(1, NCubeManager.getRevisionHistory(head, "TestBranch").length)
        assertEquals(1, NCubeManager.getRevisionHistory(head, "TestAge").length)

        // pre-branch, cubes don't exist
        assertNull(NCubeManager.getCube(branch, "TestBranch"))
        assertNull(NCubeManager.getCube(branch, "TestAge"))

        NCube cube = NCubeManager.getCube(head, "TestBranch")
        assertEquals(3, cube.getCellMap().size())

        //  create the branch (TestAge, TestBranch)
        assertEquals(2, NCubeManager.createBranch(branch))

        //  test values on branch
        testValuesOnBranch(branch)

        assertEquals(1, NCubeManager.getRevisionHistory(head, "TestBranch").length)
        assertEquals(1, NCubeManager.getRevisionHistory(head, "TestAge").length)
        assertEquals(1, NCubeManager.getRevisionHistory(branch, "TestBranch").length)
        assertEquals(1, NCubeManager.getRevisionHistory(branch, "TestAge").length)

        cube = NCubeManager.getCube(head, "TestBranch")
        assertEquals(3, cube.getCellMap().size())
        assertEquals("GHI", cube.getCell([Code : 10.0]))

        cube = NCubeManager.getCube(branch, "TestBranch")
        assertEquals(3, cube.getCellMap().size())
        assertEquals("GHI", cube.getCell([Code : 10.0]))

        // edit branch cube
        cube.removeCell([Code : 10.0])
        assertEquals(2, cube.getCellMap().size())
        assertEquals("ZZZ", cube.getCell([Code : 10.0]))

        // update the new edited cube.
        assertTrue(NCubeManager.updateCube(branch, cube, USER_ID))
        assertEquals(2, NCubeManager.getRevisionHistory(branch, "TestBranch").length)

        cube.setCell("FOO", [Code : 10.0])
        assertEquals(3, cube.getCellMap().size())
        assertEquals("FOO", cube.getCell([Code : 10.0]))

        assertTrue(NCubeManager.updateCube(branch, cube, USER_ID))
        assertEquals(3, NCubeManager.getRevisionHistory(branch, "TestBranch").length)

        cube.removeCell([Code : 10.0])
        assertEquals(2, cube.getCellMap().size())
        assertEquals("ZZZ", cube.getCell([Code : 10.0]))

        assertTrue(NCubeManager.updateCube(branch, cube, USER_ID))
        assertEquals(4, NCubeManager.getRevisionHistory(branch, "TestBranch").length)

        cube.setCell("FOO", [Code : 10.0])
        assertEquals(3, cube.getCellMap().size())
        assertEquals("FOO", cube.getCell([Code : 10.0]))

        assertTrue(NCubeManager.updateCube(branch, cube, USER_ID))
        assertEquals(5, NCubeManager.getRevisionHistory(branch, "TestBranch").length)

        //  loads in both TestAge and TestBranch through only TestBranch has changed.
        Object[] dtos = NCubeManager.getBranchChangesFromDatabase(branch)
        assertEquals(1, dtos.length)

        assertEquals(1, NCubeManager.rollbackBranch(branch, dtos))

        assertEquals(1, NCubeManager.getRevisionHistory(branch, "TestBranch").length)

        dtos = NCubeManager.getBranchChangesFromDatabase(branch)
        assertEquals(0, dtos.length)

        manager.removeCubes(branch)
        manager.removeCubes(head)
    }

    @Test
    void testCommitBranchOnDelete() throws Exception {
        ApplicationID head = new ApplicationID('NONE', "test", "1.28.0", "SNAPSHOT", ApplicationID.HEAD)
        ApplicationID branch = new ApplicationID('NONE', "test", "1.28.0", "SNAPSHOT", "FOO")

        // load cube with same name, but different structure in TEST branch
        loadCubesToDatabase(head, "test.branch.1.json", "test.branch.age.1.json")

        // cubes were preloaded
        testValuesOnBranch(head)

        assertEquals(1, NCubeManager.getRevisionHistory(head, "TestBranch").length)
        assertEquals(1, NCubeManager.getRevisionHistory(head, "TestAge").length)

        // pre-branch, cubes don't exist
        assertNull(NCubeManager.getCube(branch, "TestBranch"))
        assertNull(NCubeManager.getCube(branch, "TestAge"))

        NCube cube = NCubeManager.getCube(head, "TestBranch")
        assertEquals(3, cube.getCellMap().size())

        //  create the branch (TestAge, TestBranch)
        assertEquals(2, NCubeManager.createBranch(branch))

        //  test values on branch
        testValuesOnBranch(branch)

        assertEquals(1, NCubeManager.getRevisionHistory(head, "TestBranch").length)
        assertEquals(1, NCubeManager.getRevisionHistory(head, "TestAge").length)
        assertEquals(1, NCubeManager.getRevisionHistory(branch, "TestBranch").length)
        assertEquals(1, NCubeManager.getRevisionHistory(branch, "TestAge").length)

        cube = NCubeManager.getCube(head, "TestBranch")
        assertEquals(3, cube.getCellMap().size())
        assertEquals("GHI", cube.getCell([Code : 10.0]))

        cube = NCubeManager.getCube(branch, "TestBranch")
        assertEquals(3, cube.getCellMap().size())
        assertEquals("GHI", cube.getCell([Code : 10.0]))

        // update the new edited cube.
        assertTrue(NCubeManager.deleteCube(branch, "TestBranch", USER_ID))

        // Only Branch "TestBranch" has been updated.
        assertEquals(1, NCubeManager.getRevisionHistory(head, "TestBranch").length)
        assertEquals(1, NCubeManager.getRevisionHistory(head, "TestAge").length)
        assertEquals(2, NCubeManager.getRevisionHistory(branch, "TestBranch").length)
        assertEquals(1, NCubeManager.getRevisionHistory(branch, "TestAge").length)

        // cube is deleted
        assertNull(NCubeManager.getCube(branch, "TestBranch"))

        // check head hasn't changed.
        cube = NCubeManager.getCube(head, "TestBranch")
        assertEquals(3, cube.getCellMap().size())
        assertEquals("GHI", cube.getCell([Code : 10.0]))

        //  loads in both TestAge and TestBranch though only TestBranch has changed.
        Object[] dtos = NCubeManager.getBranchChangesFromDatabase(branch)
        assertEquals(1, dtos.length)

        Map map = NCubeManager.commitBranch(branch, dtos, USER_ID)

        assertEquals(2, NCubeManager.getRevisionHistory(head, "TestBranch").length)
        assertEquals(1, NCubeManager.getRevisionHistory(head, "TestAge").length)
        assertEquals(2, NCubeManager.getRevisionHistory(branch, "TestBranch").length)
        assertEquals(1, NCubeManager.getRevisionHistory(branch, "TestAge").length)

        // both should be updated now.
        assertNull(NCubeManager.getCube(branch, "TestBranch"))
        assertNull(NCubeManager.getCube(head, "TestBranch"))

        assertTrue(!map.isEmpty())

        manager.removeCubes(branch)
        manager.removeCubes(head)
    }

    @Test
    void testCreateBranchThatAlreadyExists() throws Exception {
        ApplicationID head = new ApplicationID('NONE', "test", "1.28.0", "SNAPSHOT", ApplicationID.HEAD)
        ApplicationID branch = new ApplicationID('NONE', "test", "1.28.0", "SNAPSHOT", "FOO")

        // load cube with same name, but different structure in TEST branch
        loadCubesToDatabase(head, "test.branch.1.json", "test.branch.age.1.json")

        //1) should work
        NCubeManager.createBranch(branch)

        try {
            //2) should already be created.
            NCubeManager.createBranch(branch)
            fail()
        } catch (IllegalStateException e) {
            assertTrue(e.getMessage().contains("already exists"))
        }

        manager.removeCubes(branch)
        manager.removeCubes(head)
    }

    @Test
    void testReleaseCubes() throws Exception {
        ApplicationID head = new ApplicationID('NONE', "test", "1.28.0", "SNAPSHOT", ApplicationID.HEAD)
        ApplicationID branch = new ApplicationID('NONE', "test", "1.28.0", "SNAPSHOT", "FOO")

        // load cube with same name, but different structure in TEST branch
        loadCubesToDatabase(head, "test.branch.1.json", "test.branch.age.1.json")

        assertNull(NCubeManager.getCube(branch, "TestBranch"))
        assertNull(NCubeManager.getCube(branch, "TestAge"))

        testValuesOnBranch(head)

        assertEquals(2, NCubeManager.createBranch(branch))

        testValuesOnBranch(head)
        testValuesOnBranch(branch)

        NCube cube = NCubeManager.getNCubeFromResource("test.branch.2.json")
        assertNotNull(cube)
        NCubeManager.updateCube(branch, cube, "jdirt")

        assertEquals(2, NCubeManager.getRevisionHistory(branch, "TestBranch").size())
        testValuesOnBranch(branch, "FOO")

        assertEquals(2, NCubeManager.releaseCubes(head, "1.29.0"))

        assertNull(NCubeManager.getCube(branch, "TestAge"))
        assertNull(NCubeManager.getCube(branch, "TestBranch"))
        assertNull(NCubeManager.getCube(head, "TestAge"))
        assertNull(NCubeManager.getCube(head, "TestBranch"))

        head = new ApplicationID('NONE', "test", "1.29.0", "SNAPSHOT", ApplicationID.HEAD)
        branch = new ApplicationID('NONE', "test", "1.29.0", "SNAPSHOT", "FOO")

        assertEquals(2, NCubeManager.getRevisionHistory(branch, "TestBranch").size())

        head = new ApplicationID('NONE', "test", "1.28.0", "RELEASE", ApplicationID.HEAD)

        testValuesOnBranch(head)
        testValuesOnBranch(branch, "FOO")

        manager.removeCubes(branch)
        manager.removeCubes(head)
    }


    @Test
    void testDuplicateCubeChanges() throws Exception {
        ApplicationID head = new ApplicationID('NONE', "test", "1.28.0", "SNAPSHOT", ApplicationID.HEAD)
        ApplicationID branch = new ApplicationID('NONE', "test", "1.28.0", "SNAPSHOT", "FOO")
        ApplicationID branch2 = new ApplicationID('NONE', "test", "1.28.0", "SNAPSHOT", "BAR")

        // load cube with same name, but different structure in TEST branch
        loadCubesToDatabase(head, "test.branch.1.json", "test.branch.age.1.json")

        testValuesOnBranch(head)

        assertEquals(2, NCubeManager.createBranch(branch))

        testValuesOnBranch(head)
        testValuesOnBranch(branch)

        NCubeManager.duplicate(head, branch2, "TestBranch", "TestBranch2", USER_ID);
        NCubeManager.duplicate(head, branch2, "TestAge", "TestAge", USER_ID);

        // assert head and branch are still there
        testValuesOnBranch(head);
        testValuesOnBranch(branch);

        //  Test with new name.
        NCube cube = NCubeManager.getCube(branch2, "TestBranch2")
        assertEquals("ABC", cube.getCell(["Code": -7]))
        cube = NCubeManager.getCube(branch2, "TestAge")
        assertEquals("youth", cube.getCell(["Code": 5]))

        manager.removeCubes(branch)
        manager.removeCubes(branch2)
        manager.removeCubes(head)
    }


    @Test
    void testRenameCubeWhenNewNameAlreadyExists() throws Exception {
        ApplicationID head = new ApplicationID('NONE', "test", "1.28.0", "SNAPSHOT", ApplicationID.HEAD)
        ApplicationID branch = new ApplicationID('NONE', "test", "1.28.0", "SNAPSHOT", "FOO")

        // load cube with same name, but different structure in TEST branch
        loadCubesToDatabase(head, "test.branch.1.json", "test.branch.age.1.json")

        testValuesOnBranch(head)

        assertEquals(2, NCubeManager.createBranch(branch))

        testValuesOnBranch(head)
        testValuesOnBranch(branch)

        try
        {
            NCubeManager.renameCube(branch, "TestBranch", "TestAge", USER_ID);
            fail();
        }
        catch (RuntimeException e)
        {
            assertTrue(e.message.contains("Unable to rename"))
            assertTrue(e.getCause() instanceof SQLException)

        }

        manager.removeCubes(branch)
        manager.removeCubes(head)
    }


    @Test
<<<<<<< HEAD
    void testRenameAndThenRenameAgain()
    {
        ApplicationID head = new ApplicationID('NONE', "test", "1.28.0", "SNAPSHOT", ApplicationID.HEAD)
        ApplicationID branch = new ApplicationID('NONE', "test", "1.28.0", "SNAPSHOT", "FOO")

        // load cube with same name, but different structure in TEST branch
        loadCubesToDatabase(head, "test.branch.1.json", "test.branch.age.1.json")

        testValuesOnBranch(head)

        assertEquals(2, NCubeManager.createBranch(branch))

        testValuesOnBranch(head)
        testValuesOnBranch(branch)

        assertTrue(NCubeManager.renameCube(branch, "TestBranch", "TestBranch2", USER_ID));

        assertNull(NCubeManager.getCube(branch, "TestBranch"))
        assertEquals(2, NCubeManager.getRevisionHistory(branch, "TestBranch").size())
        assertEquals(1, NCubeManager.getRevisionHistory(branch, "TestBranch2").size())
        assertEquals(1, NCubeManager.getDeletedCubesFromDatabase(branch, "*").size())

        assertTrue(NCubeManager.renameCube(branch, "TestBranch2", "TestBranch", USER_ID));
        assertEquals(2, NCubeManager.getRevisionHistory(branch, "TestBranch2").size())
        assertEquals(3, NCubeManager.getRevisionHistory(branch, "TestBranch").size())

        assertNull(NCubeManager.getCube(branch, "TestBranch2"))

        manager.removeCubes(branch)
        manager.removeCubes(head)

    }

    @Test
    void testRenameCubeChanges() throws Exception {
=======
    void testRenameCubeBasicCase() throws Exception {
>>>>>>> 242eff41
        ApplicationID head = new ApplicationID('NONE', "test", "1.28.0", "SNAPSHOT", ApplicationID.HEAD)
        ApplicationID branch = new ApplicationID('NONE', "test", "1.28.0", "SNAPSHOT", "FOO")

        // load cube with same name, but different structure in TEST branch
        loadCubesToDatabase(head, "test.branch.1.json", "test.branch.age.1.json")

        testValuesOnBranch(head)

        assertEquals(2, NCubeManager.createBranch(branch))

        testValuesOnBranch(head)
        testValuesOnBranch(branch)

        assertTrue(NCubeManager.renameCube(branch, "TestBranch", "TestBranch2", USER_ID));

        testValuesOnBranch(head);

        //  Test with new name.
        NCube cube = NCubeManager.getCube(branch, "TestBranch2")
        assertEquals("ABC", cube.getCell(["Code": -7]))
        cube = NCubeManager.getCube(branch, "TestAge")
        assertEquals("youth", cube.getCell(["Code": 5]))
        assertNull(NCubeManager.getCube(branch, "TestBranch"))

        manager.removeCubes(branch)
        manager.removeCubes(head)
    }

    @Test
    void testRenameCubeFunctionality() throws Exception {
        ApplicationID head = new ApplicationID('NONE', "test", "1.28.0", "SNAPSHOT", ApplicationID.HEAD)
        ApplicationID branch = new ApplicationID('NONE', "test", "1.28.0", "SNAPSHOT", "FOO")

        // load cube with same name, but different structure in TEST branch
        loadCubesToDatabase(head, "test.branch.1.json", "test.branch.age.1.json")

        testValuesOnBranch(head)

        assertEquals(2, NCubeManager.createBranch(branch))

        testValuesOnBranch(head)
        testValuesOnBranch(branch)

        assertEquals(1, NCubeManager.getRevisionHistory(head, "TestAge").length);
        assertEquals(1, NCubeManager.getRevisionHistory(head, "TestBranch").length);

        assertEquals(1, NCubeManager.getRevisionHistory(head, "TestAge").length);
        assertEquals(1, NCubeManager.getRevisionHistory(head, "TestBranch").length);

        try {
            NCubeManager.getRevisionHistory(head, "TestBranch2");
            fail();
        } catch (IllegalArgumentException e) {
        }

        try {
            NCubeManager.getRevisionHistory(branch, "TestBranch2");
            fail();
        } catch (IllegalArgumentException e) {
        }

        assertEquals(0, NCubeManager.getDeletedCubesFromDatabase(head, null).length);
        assertEquals(0, NCubeManager.getDeletedCubesFromDatabase(branch, null).length);

        assertTrue(NCubeManager.renameCube(branch, "TestBranch", "TestBranch2", USER_ID));

        assertEquals(0, NCubeManager.getDeletedCubesFromDatabase(head, null).length);
        assertEquals(1, NCubeManager.getDeletedCubesFromDatabase(branch, null).length);


        assertEquals(1, NCubeManager.getRevisionHistory(head, "TestAge").length);
        assertEquals(1, NCubeManager.getRevisionHistory(head, "TestBranch").length);

        assertEquals(1, NCubeManager.getRevisionHistory(branch, "TestAge").length);
        assertEquals(2, NCubeManager.getRevisionHistory(branch, "TestBranch").length);
        assertEquals(1, NCubeManager.getRevisionHistory(branch, "TestBranch2").length);

        try {
            NCubeManager.getRevisionHistory(head, "TestBranch2");
            fail();
        } catch (IllegalArgumentException e) {
        }


        Object[] dtos = NCubeManager.getBranchChangesFromDatabase(branch);
        assertEquals(2, dtos.length);

        assertEquals(2, NCubeManager.rollbackBranch(branch, dtos));

        assertEquals(0, NCubeManager.getDeletedCubesFromDatabase(head, null).length);
        assertEquals(0, NCubeManager.getDeletedCubesFromDatabase(branch, null).length);

        assertEquals(0, NCubeManager.getBranchChangesFromDatabase(branch).length);

        assertEquals(1, NCubeManager.getRevisionHistory(head, "TestAge").length);
        assertEquals(1, NCubeManager.getRevisionHistory(head, "TestBranch").length);

        assertEquals(1, NCubeManager.getRevisionHistory(head, "TestAge").length);
        assertEquals(1, NCubeManager.getRevisionHistory(head, "TestBranch").length);

        try {
            NCubeManager.getRevisionHistory(head, "TestBranch2");
            fail();
        } catch (IllegalArgumentException e) {
        }

        try {
            NCubeManager.getRevisionHistory(branch, "TestBranch2");
            fail();
        } catch (IllegalArgumentException e) {
        }


        assertTrue(NCubeManager.renameCube(branch, "TestBranch", "TestBranch2", USER_ID));

        assertEquals(0, NCubeManager.getDeletedCubesFromDatabase(head, null).length);
        assertEquals(1, NCubeManager.getDeletedCubesFromDatabase(branch, null).length);

        assertEquals(1, NCubeManager.getRevisionHistory(head, "TestAge").length);
        assertEquals(1, NCubeManager.getRevisionHistory(head, "TestBranch").length);

        assertEquals(1, NCubeManager.getRevisionHistory(branch, "TestAge").length);
        assertEquals(2, NCubeManager.getRevisionHistory(branch, "TestBranch").length);
        assertEquals(1, NCubeManager.getRevisionHistory(branch, "TestBranch2").length);

        try {
            NCubeManager.getRevisionHistory(head, "TestBranch2");
            fail();
        } catch (IllegalArgumentException e) {
        }

        dtos = NCubeManager.getBranchChangesFromDatabase(branch);
        assertEquals(2, dtos.length);

        assertEquals(2, NCubeManager.commitBranch(branch, dtos, USER_ID).size());

        assertEquals(1, NCubeManager.getRevisionHistory(head, "TestAge").length);
        assertEquals(2, NCubeManager.getRevisionHistory(head, "TestBranch").length);
        assertEquals(1, NCubeManager.getRevisionHistory(head, "TestBranch2").length);

        assertEquals(1, NCubeManager.getRevisionHistory(branch, "TestAge").length);
        assertEquals(2, NCubeManager.getRevisionHistory(branch, "TestBranch").length);
        assertEquals(1, NCubeManager.getRevisionHistory(branch, "TestBranch2").length);

        assertEquals(1, NCubeManager.getDeletedCubesFromDatabase(head, null).length);
        assertEquals(1, NCubeManager.getDeletedCubesFromDatabase(branch, null).length);

        manager.removeCubes(branch)
        manager.removeCubes(head)
    }


    @Test
    void testDuplicateCubeFunctionality() throws Exception {
        ApplicationID head = new ApplicationID('NONE', "test", "1.28.0", "SNAPSHOT", ApplicationID.HEAD)
        ApplicationID branch1 = new ApplicationID('NONE', "test", "1.28.0", "SNAPSHOT", "FOO")
        ApplicationID branch2 = new ApplicationID('NONE', "test", "1.28.0", "SNAPSHOT", "BAR")

        // load cube with same name, but different structure in TEST branch
        loadCubesToDatabase(head, "test.branch.1.json", "test.branch.age.1.json")

        testValuesOnBranch(head)

        assertEquals(2, NCubeManager.createBranch(branch1))

        testValuesOnBranch(head)
        testValuesOnBranch(branch1)

        assertEquals(1, NCubeManager.getRevisionHistory(head, "TestAge").length);
        assertEquals(1, NCubeManager.getRevisionHistory(head, "TestBranch").length);

        assertEquals(1, NCubeManager.getRevisionHistory(head, "TestAge").length);
        assertEquals(1, NCubeManager.getRevisionHistory(head, "TestBranch").length);

        try {
            NCubeManager.getRevisionHistory(head, "TestBranch2");
            fail();
        } catch (IllegalArgumentException e) {
        }

        try {
            NCubeManager.getRevisionHistory(branch1, "TestBranch2");
            fail();
        } catch (IllegalArgumentException e) {
        }

        assertEquals(0, NCubeManager.getDeletedCubesFromDatabase(head, null).length);
        assertEquals(0, NCubeManager.getDeletedCubesFromDatabase(branch1, null).length);
        assertEquals(0, NCubeManager.getDeletedCubesFromDatabase(branch2, null).length);

        NCubeManager.duplicate(branch1, branch2, "TestBranch", "TestBranch2", USER_ID);
        NCubeManager.duplicate(branch1, branch2, "TestAge", "TestAge", USER_ID);

        assertEquals(0, NCubeManager.getDeletedCubesFromDatabase(head, null).length);
        assertEquals(0, NCubeManager.getDeletedCubesFromDatabase(branch1, null).length);
        assertEquals(0, NCubeManager.getDeletedCubesFromDatabase(branch2, null).length);


        assertEquals(1, NCubeManager.getRevisionHistory(head, "TestAge").length);
        assertEquals(1, NCubeManager.getRevisionHistory(head, "TestBranch").length);
        assertEquals(1, NCubeManager.getRevisionHistory(branch2, "TestAge").length);
        assertEquals(1, NCubeManager.getRevisionHistory(branch2, "TestBranch2").length);

        assertEquals(1, NCubeManager.getRevisionHistory(branch1, "TestAge").length);
        assertEquals(1, NCubeManager.getRevisionHistory(branch1, "TestBranch").length);

        try {
            NCubeManager.getRevisionHistory(head, "TestBranch2");
            fail();
        } catch (IllegalArgumentException e) {
        }

        try {
            NCubeManager.getRevisionHistory(branch2, "TestBranch");
            fail();
        } catch (IllegalArgumentException e) {
        }


        Object[] dtos = NCubeManager.getBranchChangesFromDatabase(branch2);
        assertEquals(1, dtos.length);

        assertEquals(1, NCubeManager.rollbackBranch(branch2, dtos));

        assertEquals(0, NCubeManager.getDeletedCubesFromDatabase(head, null).length);
        assertEquals(0, NCubeManager.getDeletedCubesFromDatabase(branch1, null).length);

        assertEquals(0, NCubeManager.getBranchChangesFromDatabase(branch1).length);

        assertEquals(1, NCubeManager.getRevisionHistory(head, "TestAge").length);
        assertEquals(1, NCubeManager.getRevisionHistory(head, "TestBranch").length);

        assertEquals(1, NCubeManager.getRevisionHistory(head, "TestAge").length);
        assertEquals(1, NCubeManager.getRevisionHistory(head, "TestBranch").length);

        try {
            NCubeManager.getRevisionHistory(head, "TestBranch2");
            fail();
        } catch (IllegalArgumentException e) {
        }

        try {
            NCubeManager.getRevisionHistory(branch1, "TestBranch2");
            fail();
        } catch (IllegalArgumentException e) {
        }


        NCubeManager.duplicate(branch1, branch2, "TestBranch", "TestBranch2", USER_ID);

        assertEquals(0, NCubeManager.getDeletedCubesFromDatabase(head, null).length);
        assertEquals(0, NCubeManager.getDeletedCubesFromDatabase(branch1, null).length);
        assertEquals(0, NCubeManager.getDeletedCubesFromDatabase(branch2, null).length);

        assertEquals(1, NCubeManager.getRevisionHistory(head, "TestAge").length);
        assertEquals(1, NCubeManager.getRevisionHistory(head, "TestBranch").length);

        assertEquals(1, NCubeManager.getRevisionHistory(branch1, "TestAge").length);
        assertEquals(1, NCubeManager.getRevisionHistory(branch1, "TestBranch").length);

        assertEquals(1, NCubeManager.getRevisionHistory(branch2, "TestAge").length);
        assertEquals(1, NCubeManager.getRevisionHistory(branch2, "TestBranch2").length);

        try {
            NCubeManager.getRevisionHistory(head, "TestBranch2");
            fail();
        } catch (IllegalArgumentException e) {
        }

        dtos = NCubeManager.getBranchChangesFromDatabase(branch2);
        assertEquals(1, dtos.length);

        assertEquals(1, NCubeManager.commitBranch(branch2, dtos, USER_ID).size());

        assertEquals(1, NCubeManager.getRevisionHistory(head, "TestAge").length);
        assertEquals(1, NCubeManager.getRevisionHistory(head, "TestBranch").length);
        assertEquals(1, NCubeManager.getRevisionHistory(head, "TestBranch2").length);

        assertEquals(1, NCubeManager.getRevisionHistory(branch1, "TestAge").length);
        assertEquals(1, NCubeManager.getRevisionHistory(branch1, "TestBranch").length);

        assertEquals(1, NCubeManager.getRevisionHistory(branch2, "TestAge").length);
        assertEquals(1, NCubeManager.getRevisionHistory(branch2, "TestBranch2").length);

        try {
            NCubeManager.getRevisionHistory(branch2, "TestBranch");
            fail();
        } catch (IllegalArgumentException e) {
        }

        assertEquals(0, NCubeManager.getDeletedCubesFromDatabase(head, null).length);
        assertEquals(0, NCubeManager.getDeletedCubesFromDatabase(branch1, null).length);
        assertEquals(0, NCubeManager.getDeletedCubesFromDatabase(branch2, null).length);

        manager.removeCubes(branch1)
        manager.removeCubes(head)
    }


    @Test
    void testDuplicateCubeWithNonExistentSource()
    {
        ApplicationID head = new ApplicationID('NONE', "test", "1.28.0", "SNAPSHOT", ApplicationID.HEAD)
        ApplicationID branch1 = new ApplicationID('NONE', "test", "1.28.0", "SNAPSHOT", "FOO")
        try
        {
            NCubeManager.duplicate(head, branch1, "foo", "bar", USER_ID);
            fail();
        } catch (IllegalArgumentException e)
        {
            assertTrue(e.message.contains("Cube to duplicate"));
            assertTrue(e.message.contains("not found"));
        }
    }


    private void testValuesOnBranch(ApplicationID appId, String code1 = "ABC", String code2 = "youth") {
        NCube cube = NCubeManager.getCube(appId, "TestBranch")
        assertEquals(code1, cube.getCell(["Code": -7]))
        cube = NCubeManager.getCube(appId, "TestAge")
        assertEquals(code2, cube.getCell(["Code": 5]))
    }


    @Test
    void testCommitBranchWithItemCreatedLocallyAndOnHead() {
        ApplicationID head = new ApplicationID('NONE', "test", "1.28.0", "SNAPSHOT", ApplicationID.HEAD)
        ApplicationID preemptiveBranch = new ApplicationID('NONE', "test", "1.28.0", "SNAPSHOT", "PREEMPT")
        ApplicationID branch = new ApplicationID('NONE', "test", "1.28.0", "SNAPSHOT", "FOO")

        // load cube with same name, but different structure in TEST branch
        loadCubesToDatabase(head, "test.branch.1.json")

        //  create the branch (TestAge, TestBranch)
        assertEquals(1, NCubeManager.createBranch(branch))
        assertEquals(1, NCubeManager.createBranch(preemptiveBranch))

        NCube cube = NCubeManager.getNCubeFromResource("test.branch.age.2.json")
        NCubeManager.createCube(preemptiveBranch, cube, USER_ID)

        Object[] dtos = NCubeManager.getBranchChangesFromDatabase(preemptiveBranch)
        assertEquals(1, dtos.length)
        NCubeManager.commitBranch(preemptiveBranch, dtos, USER_ID)


        cube = NCubeManager.getNCubeFromResource("test.branch.age.1.json")
        NCubeManager.createCube(branch, cube, USER_ID)



        dtos = NCubeManager.getBranchChangesFromDatabase(branch)
        assertEquals(1, dtos.length)

        try
        {
            NCubeManager.commitBranch(branch, dtos, USER_ID)
            fail()
        }
        catch (BranchMergeException e)
        {
            assert e.message.toLowerCase().contains("conflict(s) committing branch")
            assert !e.errors.isEmpty()
        }

        manager.removeCubes(branch)
        manager.removeCubes(head)
    }

    @Test
    void testCommitBranchWithItemThatWasChangedOnHeadAndInBranch()
    {
        ApplicationID head = new ApplicationID('NONE', "test", "1.28.0", "SNAPSHOT", ApplicationID.HEAD)
        ApplicationID preemptiveBranch = new ApplicationID('NONE', "test", "1.28.0", "SNAPSHOT", "PREEMPT")
        ApplicationID branch = new ApplicationID('NONE', "test", "1.28.0", "SNAPSHOT", "FOO")

        // load cube with same name, but different structure in TEST branch
        loadCubesToDatabase(head, "test.branch.1.json", "test.branch.age.1.json")

        //  create the branch (TestAge, TestBranch)
        assertEquals(2, NCubeManager.createBranch(branch))
        assertEquals(2, NCubeManager.createBranch(preemptiveBranch))

        NCube cube = NCubeManager.getCube(preemptiveBranch, "TestBranch")
        assertEquals(3, cube.getCellMap().size())
        cube.removeCell([Code : 10.0])
        assertEquals(2, cube.getCellMap().size())
        NCubeManager.updateCube(preemptiveBranch, cube, USER_ID)

        Object[] dtos = NCubeManager.getBranchChangesFromDatabase(preemptiveBranch)
        assertEquals(1, dtos.length)

        NCubeManager.commitBranch(preemptiveBranch, dtos, USER_ID)

        cube = NCubeManager.getCube(branch, "TestBranch")
        assertEquals(3, cube.getCellMap().size())
        cube.removeCell([Code : -10.0])
        assertEquals(2, cube.getCellMap().size())
        NCubeManager.updateCube(branch, cube, USER_ID)

        dtos = NCubeManager.getBranchChangesFromDatabase(branch)
        assertEquals(1, dtos.length)

        try
        {
            NCubeManager.commitBranch(branch, dtos, USER_ID)
            fail()
        }
        catch (BranchMergeException e)
        {
            assertTrue(e.message.toLowerCase().contains("conflict(s) committing branch"))
            assertTrue(!e.errors.isEmpty())
        }

        manager.removeCubes(branch)
        manager.removeCubes(head)
    }

    @Test
    void testGetBranchChanges() throws Exception {
        ApplicationID head = new ApplicationID('NONE', "test", "1.28.0", "SNAPSHOT", ApplicationID.HEAD)
        ApplicationID branch = new ApplicationID('NONE', "test", "1.28.0", "SNAPSHOT", "FOO")

        // load cube with same name, but different structure in TEST branch
        loadCubesToDatabase(head, "test.branch.1.json", "test.branch.age.1.json")

        // cubes were preloaded
        testValuesOnBranch(head)

        // pre-branch, cubes don't exist
        assertNull(NCubeManager.getCube(branch, "TestBranch"))
        assertNull(NCubeManager.getCube(branch, "TestAge"))

        NCube cube = NCubeManager.getCube(head, "TestBranch")
        assertEquals(3, cube.getCellMap().size())

        //  create the branch (TestAge, TestBranch)
        assertEquals(2, NCubeManager.createBranch(branch))

        Object[] dtos = NCubeManager.getBranchChangesFromDatabase(branch)
        assertEquals(0, dtos.length)

        //  test values on branch
        testValuesOnBranch(branch)

        assertEquals(1, NCubeManager.getRevisionHistory(head, "TestBranch").length)
        assertEquals(1, NCubeManager.getRevisionHistory(head, "TestAge").length)
        assertEquals(1, NCubeManager.getRevisionHistory(branch, "TestBranch").length)
        assertEquals(1, NCubeManager.getRevisionHistory(branch, "TestAge").length)

        cube = NCubeManager.getCube(head, "TestBranch")
        assertEquals(3, cube.getCellMap().size())
        assertEquals("GHI", cube.getCell([Code : 10.0]))

        cube = NCubeManager.getCube(branch, "TestBranch")
        assertEquals(3, cube.getCellMap().size())
        assertEquals("GHI", cube.getCell([Code : 10.0]))

        // edit branch cube
        cube.removeCell([Code : 10.0])
        assertEquals(2, cube.getCellMap().size())

        // default now gets loaded
        assertEquals("ZZZ", cube.getCell([Code : 10.0]))

        // update the new edited cube.
        assertTrue(NCubeManager.updateCube(branch, cube, USER_ID))

        dtos = NCubeManager.getBranchChangesFromDatabase(branch)
        assertEquals(1, dtos.length)


        // Only Branch "TestBranch" has been updated.
        assertEquals(1, NCubeManager.getRevisionHistory(head, "TestBranch").length)
        assertEquals(1, NCubeManager.getRevisionHistory(head, "TestAge").length)
        assertEquals(2, NCubeManager.getRevisionHistory(branch, "TestBranch").length)
        assertEquals(1, NCubeManager.getRevisionHistory(branch, "TestAge").length)

        // commit the branch
        cube = NCubeManager.getCube(branch, "TestBranch")
        assertEquals(2, cube.getCellMap().size())
        assertEquals("ZZZ", cube.getCell([Code : 10.0]))

        // check head hasn't changed.
        cube = NCubeManager.getCube(head, "TestBranch")
        assertEquals(3, cube.getCellMap().size())
        assertEquals("GHI", cube.getCell([Code : 10.0]))

        //  loads in both TestAge and TestBranch through only TestBranch has changed.
        dtos = NCubeManager.getBranchChangesFromDatabase(branch)
        assertEquals(1, dtos.length)

        Map map = NCubeManager.commitBranch(branch, dtos, USER_ID)

        assertEquals(2, NCubeManager.getRevisionHistory(head, "TestBranch").length)
        assertEquals(1, NCubeManager.getRevisionHistory(head, "TestAge").length)
        assertEquals(2, NCubeManager.getRevisionHistory(branch, "TestBranch").length)
        assertEquals(1, NCubeManager.getRevisionHistory(branch, "TestAge").length)

        // both should be updated now.
        cube = NCubeManager.getCube(branch, "TestBranch")
        assertEquals("ZZZ", cube.getCell([Code : 10.0]))
        cube = NCubeManager.getCube(head, "TestBranch")
        assertEquals("ZZZ", cube.getCell([Code : 10.0]))

        dtos = NCubeManager.getBranchChangesFromDatabase(branch)
        assertEquals(0, dtos.length)

        assertTrue(!map.isEmpty())

        manager.removeCubes(branch)
        manager.removeCubes(head)
    }

    @Test
    void testBootstrapWithOverrides() throws Exception {
        ApplicationID id = ApplicationID.getBootVersion('none', 'example')
        assertEquals(new ApplicationID('NONE', 'EXAMPLE', '0.0.0', ReleaseStatus.SNAPSHOT.name(), ApplicationID.HEAD), id)

        loadCubesToDatabase(id, "sys.bootstrap.user.overloaded.json")

        NCube cube = NCubeManager.getCube(id, 'sys.bootstrap')
        // ensure properties are cleared
        System.setProperty('NCUBE_PARAMS', '')
        assertEquals(new ApplicationID('NONE', 'UD.REF.APP', '1.28.0', 'SNAPSHOT', 'HEAD'), cube.getCell([env:'DEV']))
        assertEquals(new ApplicationID('NONE', 'UD.REF.APP', '1.25.0', 'RELEASE', 'HEAD'), cube.getCell([env:'PROD']))
        assertEquals(new ApplicationID('NONE', 'UD.REF.APP', '1.29.0', 'SNAPSHOT', 'baz'), cube.getCell([env:'SAND']))

        System.setProperty("NCUBE_PARAMS", '{"status":"RELEASE", "app":"UD", "tenant":"foo", "branch":"bar"}')
        assertEquals(new ApplicationID('foo', 'UD', '1.28.0', 'RELEASE', 'bar'), cube.getCell([env:'DEV']))
        assertEquals(new ApplicationID('foo', 'UD', '1.25.0', 'RELEASE', 'bar'), cube.getCell([env:'PROD']))
        assertEquals(new ApplicationID('foo', 'UD', '1.29.0', 'RELEASE', 'bar'), cube.getCell([env:'SAND']))

        System.setProperty("NCUBE_PARAMS", '{"branch":"bar"}')
        assertEquals(new ApplicationID('NONE', 'UD.REF.APP', '1.28.0', 'SNAPSHOT', 'bar'), cube.getCell([env:'DEV']))
        assertEquals(new ApplicationID('NONE', 'UD.REF.APP', '1.25.0', 'RELEASE', 'bar'), cube.getCell([env:'PROD']))
        assertEquals(new ApplicationID('NONE', 'UD.REF.APP', '1.29.0', 'SNAPSHOT', 'bar'), cube.getCell([env:'SAND']))

        manager.removeCubes(appId)
    }

    @Test
    public void testUserOverloadedClassPath() throws Exception {
        loadCubesToDatabase(appId, "sys.classpath.user.overloaded.json", "sys.versions.json")

        // Check DEV
        NCube cube = NCubeManager.getCube(appId, "sys.classpath")
        // ensure properties are cleared.
        System.setProperty('NCUBE_PARAMS', '')
        assertEquals(['https://www.foo.com/tests/ncube/cp1/public/', 'https://www.foo.com/tests/ncube/cp1/private/', 'https://www.foo.com/tests/ncube/cp1/private/groovy/'], cube.getCell([env:"DEV"]))

        // Check INT
        assertEquals(['https://www.foo.com/tests/ncube/cp2/public/', 'https://www.foo.com/tests/ncube/cp2/private/', 'https://www.foo.com/tests/ncube/cp2/private/groovy/'], cube.getCell([env:"INT"]))

        // Check with overload
        System.setProperty("NCUBE_PARAMS", '{"cpBase":"C:/Development/"}')
        assertEquals(['C:/Development/public/', 'C:/Development/private/', 'C:/Development/private/groovy/'], cube.getCell([env:"DEV"]))
        assertEquals(['C:/Development/public/', 'C:/Development/private/', 'C:/Development/private/groovy/'], cube.getCell([env:"INT"]))

        // Check version overload only
        System.setProperty("NCUBE_PARAMS", '{"version":"1.28.0"}')
        assertEquals(['https://www.foo.com/1.28.0/public/', 'https://www.foo.com/1.28.0/private/', 'https://www.foo.com/1.28.0/private/groovy/'], cube.getCell([env:"DEV"]))


    }

    @Test
    public void testClearCacheWithClassLoaderLoadedByCubeRequest() throws Exception {

        loadCubesToDatabase(appId, "sys.classpath.cp1.json", "GroovyMethodClassPath1.json")

        assertEquals(0, NCubeManager.getCacheForApp(appId).size())
        NCube cube = NCubeManager.getCube(appId, "GroovyMethodClassPath1")
        assertEquals(1, NCubeManager.getCacheForApp(appId).size())

        Map input = new HashMap()
        input.put("method", "foo")
        Object x = cube.getCell(input)
        assertEquals("foo", x)

        assertEquals(2, NCubeManager.getCacheForApp(appId).size())

        input.put("method", "foo2")
        x = cube.getCell(input)
        assertEquals("foo2", x)

        input.put("method", "bar")
        x = cube.getCell(input)
        assertEquals("Bar", x)


        // change classpath in database only
        NCube[] cp2 = TestingDatabaseHelper.getCubesFromDisk("sys.classpath.cp2.json")
        manager.updateCube(appId, USER_ID, cp2[0])
        assertEquals(2, NCubeManager.getCacheForApp(appId).size())

        // reload hasn't happened in cache so we get same answers as above
        input = new HashMap()
        input.put("method", "foo")
        x = cube.getCell(input)
        assertEquals("foo", x)

        input.put("method", "foo2")
        x = cube.getCell(input)
        assertEquals("foo2", x)

        input.put("method", "bar")
        x = cube.getCell(input)
        assertEquals("Bar", x)


        //  clear cache so we get different answers this time.  classpath 2 has already been loaded in database.
        NCubeManager.clearCache(appId)

        assertEquals(0, NCubeManager.getCacheForApp(appId).size())

        cube = NCubeManager.getCube(appId, "GroovyMethodClassPath1")
        assertEquals(1, NCubeManager.getCacheForApp(appId).size())

        input = new HashMap()
        input.put("method", "foo")
        x = cube.getCell(input)
        assertEquals("boo", x)

        assertEquals(2, NCubeManager.getCacheForApp(appId).size())

        input.put("method", "foo2")
        x = cube.getCell(input)
        assertEquals("boo2", x)

        input.put("method", "bar")
        x = cube.getCell(input)
        assertEquals("far", x)

        manager.removeCubes(appId)
    }

    @Test
    void testMultiCubeClassPath() throws Exception {

        loadCubesToDatabase(appId, "sys.classpath.base.json", "sys.classpath.json", "sys.status.json", "sys.versions.json", "sys.version.json", "GroovyMethodClassPath1.json")

        assertEquals(0, NCubeManager.getCacheForApp(appId).size())
        NCube cube = NCubeManager.getCube(appId, "GroovyMethodClassPath1")

        // classpath isn't loaded at this point.
        assertEquals(1, NCubeManager.getCacheForApp(appId).size())

        def input = [:]
        input.env = "DEV";
        input.put("method", "foo")
        Object x = cube.getCell(input)
        assertEquals("foo", x)

        assertEquals(4, NCubeManager.getCacheForApp(appId).size())

        // cache hasn't been cleared yet.
        input.put("method", "foo2")
        x = cube.getCell(input)
        assertEquals("foo2", x)

        input.put("method", "bar")
        x = cube.getCell(input)
        assertEquals("Bar", x)

        NCubeManager.clearCache(appId)

        // Had to reget cube so I had a new classpath
        cube = NCubeManager.getCube(appId, "GroovyMethodClassPath1")

        input.env = 'UAT';
        input.put("method", "foo")
        x = cube.getCell(input)

        assertEquals("boo", x)

        assertEquals(4, NCubeManager.getCacheForApp(appId).size())

        input.put("method", "foo2")
        x = cube.getCell(input)
        assertEquals("boo2", x)

        input.put("method", "bar")
        x = cube.getCell(input)
        assertEquals("far", x)

        //  clear cache so we get different answers this time.  classpath 2 has already been loaded in database.
        NCubeManager.clearCache(appId)
        assertEquals(0, NCubeManager.getCacheForApp(appId).size())

        manager.removeCubes(appId)
    }

    // Ken: Can you lot at keeping this test, but doing it in terms of a non-sys.classpath cube?
    @Ignore
    void testTwoClasspathsSameAppId() throws Exception
    {
        loadCubesToDatabase(appId, "sys.classpath.2per.app.json", "GroovyExpCp1.json")

        assertEquals(0, NCubeManager.getCacheForApp(appId).size())
        NCube cube = NCubeManager.getCube(appId, "GroovyExpCp1")

        // classpath isn't loaded at this point.
        assertEquals(1, NCubeManager.getCacheForApp(appId).size())

        def input = [:]
        input.env = "a"
        input.state = "OH"
        def x = cube.getCell(input)
        assert 'Hello, world.' == x

        // GroovyExpCp1 and sys.classpath are now both loaded.
        assertEquals(2, NCubeManager.getCacheForApp(appId).size())

        input.env = "b"
        input.state = "TX"
        def y = cube.getCell(input)
        assert 'Goodbye, world.' == y

        // Test JsonFormatter - that it properly handles the URLClassLoader in the sys.classpath cube
        NCube cp1 = NCubeManager.getCube(appId, "sys.classpath")
        String json = cp1.toFormattedJson()

        NCube cp2 = NCube.fromSimpleJson(json)
        cp1.clearSha1()
        cp2.clearSha1()
        String json1 = cp1.toFormattedJson()
        String json2 = cp2.toFormattedJson()
        assertEquals(json1, json2)

        // Test HtmlFormatter - that it properly handles the URLClassLoader in the sys.classpath cube
        String html = cp1.toHtml()
        assert html.contains('http://www.cedarsoftware.com')

        manager.removeCubes(appId)
    }

    @Test
    void testMathControllerUsingExpressions() throws Exception
    {
        loadCubesToDatabase(appId, "sys.classpath.2per.app.json", "math.controller.json")

        assertEquals(0, NCubeManager.getCacheForApp(appId).size())
        NCube cube = NCubeManager.getCube(appId, "MathController")

        // classpath isn't loaded at this point.
        assertEquals(1, NCubeManager.getCacheForApp(appId).size())
        def input = [:]
        input.env = "a"
        input.x = 5
        input.method = 'square'

        assertEquals(1, NCubeManager.getCacheForApp(appId).size())
        assertEquals(25, cube.getCell(input))
        assertEquals(2, NCubeManager.getCacheForApp(appId).size())

        input.method = 'factorial'
        assertEquals(120, cube.getCell(input))

        // same number of cubes, different cells
        assertEquals(2, NCubeManager.getCacheForApp(appId).size())

        // test that shows you can add an axis to a controller to selectively choose a new classpath
        input.env = "b"
        input.method = 'square'
        assertEquals(5, cube.getCell(input))
        assertEquals(2, NCubeManager.getCacheForApp(appId).size())

        input.method = 'factorial'
        assertEquals(5, cube.getCell(input))
        assertEquals(2, NCubeManager.getCacheForApp(appId).size())
    }

    @Test
    void testClearCache()
    {
        loadCubesToDatabase(appId, "sys.classpath.cedar.json", "cedar.hello.json")

        Map input = new HashMap()
        NCube cube = NCubeManager.getCube(appId, 'hello')
        Object out = cube.getCell(input)
        assertEquals('Hello, world.', out)
        NCubeManager.clearCache(appId)

        cube = NCubeManager.getCube(appId, 'hello')
        out = cube.getCell(input)
        assertEquals('Hello, world.', out)

        // remove cubes for this test.
        manager.removeCubes(appId)
    }

    @Test
    void testMultiTenantApplicationIdBootstrap()
    {
        loadCubesToDatabase(appId, "sys.bootstrap.multi.api.json", "sys.bootstrap.version.json")

        def input = [:];
        input.env = "SAND";

        NCube cube = NCubeManager.getCube(appId, 'sys.bootstrap')
        Map<String, ApplicationID> map = cube.getCell(input)
        assertEquals(new ApplicationID("NONE", "APP", "1.15.0", "SNAPSHOT", ApplicationID.TEST_BRANCH), map.get("A"))
        assertEquals(new ApplicationID("NONE", "APP", "1.19.0", "SNAPSHOT", ApplicationID.TEST_BRANCH), map.get("B"))
        assertEquals(new ApplicationID("NONE", "APP", "1.28.0", "SNAPSHOT", ApplicationID.TEST_BRANCH), map.get("C"))

        input.env = "INT"
        map = cube.getCell(input)

        assertEquals(new ApplicationID("NONE", "APP", "1.25.0", "RELEASE", ApplicationID.TEST_BRANCH), map.get("A"))
        assertEquals(new ApplicationID("NONE", "APP", "1.26.0", "RELEASE", ApplicationID.TEST_BRANCH), map.get("B"))
        assertEquals(new ApplicationID("NONE", "APP", "1.27.0", "RELEASE", ApplicationID.TEST_BRANCH), map.get("C"))


        // remove cubes for this test.
        manager.removeCubes(appId)
    }

    private loadCubesToDatabase(ApplicationID id, String ...names) {
        manager.addCubes(id, USER_ID, TestingDatabaseHelper.getCubesFromDisk(names))
    }
}<|MERGE_RESOLUTION|>--- conflicted
+++ resolved
@@ -918,45 +918,7 @@
 
 
     @Test
-<<<<<<< HEAD
-    void testRenameAndThenRenameAgain()
-    {
-        ApplicationID head = new ApplicationID('NONE', "test", "1.28.0", "SNAPSHOT", ApplicationID.HEAD)
-        ApplicationID branch = new ApplicationID('NONE', "test", "1.28.0", "SNAPSHOT", "FOO")
-
-        // load cube with same name, but different structure in TEST branch
-        loadCubesToDatabase(head, "test.branch.1.json", "test.branch.age.1.json")
-
-        testValuesOnBranch(head)
-
-        assertEquals(2, NCubeManager.createBranch(branch))
-
-        testValuesOnBranch(head)
-        testValuesOnBranch(branch)
-
-        assertTrue(NCubeManager.renameCube(branch, "TestBranch", "TestBranch2", USER_ID));
-
-        assertNull(NCubeManager.getCube(branch, "TestBranch"))
-        assertEquals(2, NCubeManager.getRevisionHistory(branch, "TestBranch").size())
-        assertEquals(1, NCubeManager.getRevisionHistory(branch, "TestBranch2").size())
-        assertEquals(1, NCubeManager.getDeletedCubesFromDatabase(branch, "*").size())
-
-        assertTrue(NCubeManager.renameCube(branch, "TestBranch2", "TestBranch", USER_ID));
-        assertEquals(2, NCubeManager.getRevisionHistory(branch, "TestBranch2").size())
-        assertEquals(3, NCubeManager.getRevisionHistory(branch, "TestBranch").size())
-
-        assertNull(NCubeManager.getCube(branch, "TestBranch2"))
-
-        manager.removeCubes(branch)
-        manager.removeCubes(head)
-
-    }
-
-    @Test
-    void testRenameCubeChanges() throws Exception {
-=======
     void testRenameCubeBasicCase() throws Exception {
->>>>>>> 242eff41
         ApplicationID head = new ApplicationID('NONE', "test", "1.28.0", "SNAPSHOT", ApplicationID.HEAD)
         ApplicationID branch = new ApplicationID('NONE', "test", "1.28.0", "SNAPSHOT", "FOO")
 
