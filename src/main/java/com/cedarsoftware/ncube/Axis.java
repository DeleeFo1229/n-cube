--- conflicted
+++ resolved
@@ -46,15 +46,15 @@
  */
 public class Axis
 {
-    public static final int SORTED = 0;
-    public static final int DISPLAY = 1;
-    final long id;
-    private String name;
-    private final AxisType type;
-    private final AxisValueType valueType;
-    private final List<Column> columns = new ArrayList<Column>();
+	public static final int SORTED = 0;
+	public static final int DISPLAY = 1;
+	final long id;
+	private String name;
+	private final AxisType type;
+	private final AxisValueType valueType;
+	private final List<Column> columns = new ArrayList<Column>();
     private Column defaultCol;
-    private int preferredOrder = SORTED;
+	private int preferredOrder = SORTED;
     private boolean multiMatch = false;
     private static final Pattern rangePattern = Pattern.compile("\\[\\s*([^,]+)\\s*[,]\\s*([^]]+)\\s*[]|)]");
 
@@ -69,21 +69,21 @@
 
 
     public Axis(String name, AxisType type, AxisValueType valueType, boolean hasDefault)
-    {
-        this(name, type, valueType, hasDefault, SORTED);
-    }
+	{
+		this(name, type, valueType, hasDefault, SORTED);
+	}
 
     public Axis(String name, AxisType type, AxisValueType valueType, boolean hasDefault, int order)
     {
         this(name, type, valueType, hasDefault, order, false);
     }
 
-    public Axis(String name, AxisType type, AxisValueType valueType, boolean hasDefault, int order, boolean multiMatch)
-    {
-        this.name = name;
-        this.type = type;
+	public Axis(String name, AxisType type, AxisValueType valueType, boolean hasDefault, int order, boolean multiMatch)
+	{
+		this.name = name;
+		this.type = type;
         this.preferredOrder = order;
-        this.valueType = valueType;
+		this.valueType = valueType;
         this.multiMatch = multiMatch;
         if (type == AxisType.RULE)
         {
@@ -109,14 +109,14 @@
             idToCol.put(defaultCol.id, defaultCol);
         }
         id = UniqueIdGenerator.getUniqueId();
-    }
+	}
 
     /**
      * Scaffolding is extra, indexing structures (transient members) that are not part of
      * the persistent state, but are created and maintained internally so that searches for
      * SETs (RANGE_SET)s are O(Log(n)) or better O(1) for the discrete value in a RANGE_SET.
      * Variables 'discreteToCol' and 'rangeToCol' fall into this category.
-     * <p/>
+     *
      * All column ids are mapped to the column instances to support the setCellById(),
      * getCellByIdNoExecute(), removeCellById(), and containsCellById().  Variable
      * 'idToCol' is the scaffolding member that maintains this relationship.  This is built-in
@@ -143,7 +143,6 @@
 
     /**
      * Turn on multiMatch for this axis.
-     *
      * @param state boolean true turns on multiMatch, false turns it off.
      */
     public void setMultiMatch(boolean state)
@@ -176,14 +175,14 @@
             return;
         }
 
-        RangeSet set = (RangeSet) column.getValue();
+        RangeSet set = (RangeSet)column.getValue();
         if (set == null)
         {   // Default column being processed
             return;
         }
 
         final int len = set.size();
-        for (int i = 0; i < len; i++)
+        for (int i=0; i < len; i++)
         {
             Comparable elem = set.get(i);
             if (elem instanceof Range)
@@ -225,14 +224,7 @@
         s.append("  preferred Order: ");
         s.append(getColumnOrder());
         s.append("\n");
-<<<<<<< HEAD
-
-=======
-        s.append("  multiMatch: " );
-        s.append(multiMatch);
-        s.append("\n");
         
->>>>>>> 3ef90d07
         for (Comparable value : columns)
         {
             s.append("  ");
@@ -243,42 +235,41 @@
         return s.toString();
     }
 
-    public String getName()
-    {
-        return name;
-    }
-
-    void setName(String name)
-    {
-        this.name = name;
-    }
-
-    public AxisType getType()
-    {
-        return type;
-    }
-
-    public AxisValueType getValueType()
-    {
-        return valueType;
-    }
-
-    public List<Column> getColumns()
-    {
+	public String getName() 
+	{
+		return name;
+	}
+
+	void setName(String name)
+	{
+		this.name = name;
+	}
+
+	public AxisType getType() 
+	{
+		return type;
+	}
+
+	public AxisValueType getValueType() 
+	{
+		return valueType;
+	}
+	
+	public List<Column> getColumns()
+	{
         List<Column> cols = new ArrayList<Column>(columns);
-        if (preferredOrder == SORTED)
-        {
-            return cols;    // Return a copy of the columns, not our internal values list.
-        }
-        sortColumnsByDisplayOrder(cols);
-        return cols;
-    }
+		if (preferredOrder == SORTED)
+		{
+			return cols;	// Return a copy of the columns, not our internal values list.
+		}
+		sortColumnsByDisplayOrder(cols);
+		return cols;
+	}
 
     /**
      * Given the passed in 'raw' value, get a Column from the passed in value, which entails
      * converting the 'raw' value to the correct type, promoting the value to the appropriate
      * internal value for comparison, and so on.
-     *
      * @param value Comparable typically a primitive, but can also be an n-cube Range, RangeSet, CommandCell,
      *              or 2D, 3D, or LatLon
      * @return a Column with the up-promoted value as the column's value, and a unique ID on the column.  If
@@ -308,7 +299,7 @@
             }
             else if (type == AxisType.RANGE)
             {
-                Range range = (Range) v;
+                Range range = (Range)v;
                 if (!multiMatch && doesOverlap(range))
                 {
                     throw new AxisOverlapException("Passed in Range overlaps existing Range on axis '" + name + "'");
@@ -316,7 +307,7 @@
             }
             else if (type == AxisType.SET)
             {
-                RangeSet set = (RangeSet) v;
+                RangeSet set = (RangeSet)v;
                 if (!multiMatch && doesOverlap(set))
                 {
                     throw new AxisOverlapException("Passed in RangeSet overlaps existing RangeSet on axis '" + name + "'");
@@ -341,8 +332,8 @@
         return new Column(v);
     }
 
-    public Column addColumn(Comparable value)
-    {
+	public Column addColumn(Comparable value)
+	{
         Column column = createColumnFromValue(value);
 
         if (column.getValue() == null)
@@ -365,24 +356,23 @@
     }
 
     /**
-     * This method deletes a column from an Axis.  It is intentionally package
-     * scoped because there are two parts to deleting a column - this removes
-     * the column from the Axis, the other part removes the Cells that reference
-     * the column (that is within NCube).
-     *
-     * @param value Comparable value used to identify the column to delete.
-     * @return Column that was deleted, or null if no column would be deleted.
-     */
-    Column deleteColumn(Comparable value)
-    {
-        Column col = findColumn(value);
-        if (col == null)
-        {    // Not found.
-            return null;
-        }
+	 * This method deletes a column from an Axis.  It is intentionally package
+	 * scoped because there are two parts to deleting a column - this removes
+	 * the column from the Axis, the other part removes the Cells that reference
+	 * the column (that is within NCube).
+	 * @param value Comparable value used to identify the column to delete.
+	 * @return Column that was deleted, or null if no column would be deleted.
+	 */
+	Column deleteColumn(Comparable value)
+	{
+		Column col = findColumn(value);
+		if (col == null)
+		{	// Not found.
+			return null;
+		}
 
         return deleteColumnById(col.id);
-    }
+	}
 
     Column deleteColumnById(long id)
     {
@@ -442,21 +432,21 @@
     }
 
     public boolean moveColumn(int curPos, int newPos)
-    {
-        if (preferredOrder != DISPLAY)
-        {
-            throw new IllegalStateException("Axis '" + name + "' must be in DISPLAY order to permit column reordering");
-        }
-
-        if (curPos == newPos)
-        {    // That was easy
-            return true;
-        }
-
-        if (curPos < 0 || curPos >= columns.size() || newPos < 0 || newPos >= columns.size())
-        {
-            throw new IllegalArgumentException("Position must be >= 0 and < number of Columns to reorder column, axis '" + name + "'");
-        }
+	{
+		if (preferredOrder != DISPLAY)
+		{
+			throw new IllegalStateException("Axis '" + name + "' must be in DISPLAY order to permit column reordering");
+		}
+		
+		if (curPos == newPos)
+		{	// That was easy
+			return true;
+		}
+		
+		if (curPos < 0 || curPos >= columns.size() || newPos < 0 || newPos >= columns.size())
+		{
+			throw new IllegalArgumentException("Position must be >= 0 and < number of Columns to reorder column, axis '" + name + "'");
+		}
 
         if (columns.get(curPos).isDefault() || columns.get(newPos).isDefault())
         {
@@ -468,7 +458,7 @@
         cols.add(newPos, cols.remove(curPos));
         assignDisplayOrder(cols);
         return true;
-    }
+	}
 
     /**
      * Update (change) the value of an existing column.  This entails not only
@@ -476,8 +466,7 @@
      * sorted order for quick retrieval).  The display order of the columns is not
      * rebuilt, because the column is changed in-place (e.g., changing Mon to Monday
      * does not change it's display order.)
-     *
-     * @param id    long Column ID to update
+     * @param id long Column ID to update
      * @param value 'raw' value to set into the new column (will be up-promoted).
      */
     public void updateColumn(long id, Comparable value)
@@ -508,7 +497,7 @@
      * will have their values updated.  Columns that exist on this axis, but not exist in the
      * 'newCols' will be deleted (and returned as a Set of deleted Columns).  Columns that
      * exist in newCols but not on this are new columns.
-     * <p/>
+     *
      * NOTE: The columns field within the newCols axis are NOT in sorted order as they normally are
      * within the Axis class.  Instead, they are in display order (this order is typically set forth by a UI).
      * Axis is used as a Data-Transfer-Object (DTO) in this case, not the normal way it is typically used
@@ -567,7 +556,7 @@
     // Take the passed in value, and prepare it to be allowed on a given axis type.
     public Comparable convertStringToColumnValue(String value)
     {
-        switch (type)
+        switch(type)
         {
             case DISCRETE:
                 return convertStringToDiscreteValue(value, valueType);
@@ -604,7 +593,7 @@
 
     private Comparable convertStringToDiscreteValue(String input, AxisValueType valType)
     {
-        switch (valType)
+        switch(valType)
         {
             case STRING:
                 return input;
@@ -665,83 +654,82 @@
         throw new IllegalArgumentException("Unsupported axis value type (" + valueType + ") for axis '" + name + "', trying to process value: " + input);
     }
 
-    private static void assignDisplayOrder(final List<Column> cols)
-    {
-        final int size = cols.size();
-        for (int k = 0; k < size; k++)
-        {
+	private static void assignDisplayOrder(final List<Column> cols) 
+	{
+		final int size = cols.size(); 
+		for (int k=0; k < size; k++)
+		{
             Column col = cols.get(k);
             col.setDisplayOrder(col.isDefault() ? Integer.MAX_VALUE : k);
-        }
-    }
-
-    public int getColumnOrder()
-    {
-        return preferredOrder;
-    }
-
-    public void setColumnOrder(int order)
-    {
-        preferredOrder = order;
-    }
-
-    private static void sortColumnsByDisplayOrder(List<Column> cols)
-    {
-        Collections.sort(cols, new Comparator<Column>()
-        {
-            public int compare(Column c1, Column c2)
-            {
-                return c1.getDisplayOrder() - c2.getDisplayOrder();
-            }
-        });
-    }
-
-    public int size()
-    {
-        return columns.size();
-    }
-
-    /**
-     * This method takes the input value (could be Number, String, Range, etc.)
-     * and 'promotes' it to the same type as the Axis.
-     *
-     * @param value Comparable value to promote (to highest of it's type [e.g., short to long])
-     * @return Comparable promoted value.  For example, a Long would be returned a
-     * Byte value were passed in, and this was a LONG axis.
-     */
-    public Comparable standardizeColumnValue(Comparable value)
-    {
-        if (value == null)
-        {
-            throw new IllegalArgumentException("'null' cannot be used as an axis value, axis: " + name);
-        }
-
-        if (type == AxisType.DISCRETE)
-        {
-            return promoteValue(value);
-        }
-        else if (type == AxisType.RANGE)
-        {
-            if (!(value instanceof Range))
-            {
-                throw new IllegalArgumentException("Must only add Range values to " + type + " axis '" + name + "' - attempted to add: " + value.getClass().getName());
-            }
-            return promoteRange(new Range(((Range) value).low, ((Range) value).high));
-        }
-        else if (type == AxisType.SET)
-        {
-            if (!(value instanceof RangeSet))
-            {
-                throw new IllegalArgumentException("Must only add RangeSet values to " + type + " axis '" + name + "' - attempted to add: " + value.getClass().getName());
-            }
+		}
+	}	
+	
+	public int getColumnOrder()
+	{
+		return preferredOrder;
+	}
+	
+	public void setColumnOrder(int order)
+	{
+		preferredOrder = order;
+	}	
+	
+	private static void sortColumnsByDisplayOrder(List<Column> cols)
+	{
+		Collections.sort(cols, new Comparator<Column>()
+		{
+			public int compare(Column c1, Column c2) 
+			{
+				return c1.getDisplayOrder() - c2.getDisplayOrder();
+			}
+		});
+	}
+	
+	public int size()
+	{
+		return columns.size();
+	}
+	
+	/**
+	 * This method takes the input value (could be Number, String, Range, etc.) 
+	 * and 'promotes' it to the same type as the Axis.
+	 * @param value Comparable value to promote (to highest of it's type [e.g., short to long])
+	 * @return Comparable promoted value.  For example, a Long would be returned a
+	 * Byte value were passed in, and this was a LONG axis.
+	 */
+	public Comparable standardizeColumnValue(Comparable value)
+	{
+		if (value == null)
+		{	
+			throw new IllegalArgumentException("'null' cannot be used as an axis value, axis: " + name);
+		}
+		
+		if (type == AxisType.DISCRETE)
+		{
+			return promoteValue(value);
+		}
+		else if (type == AxisType.RANGE)
+		{
+			if (!(value instanceof Range))
+			{
+				throw new IllegalArgumentException("Must only add Range values to " + type + " axis '" + name + "' - attempted to add: " + value.getClass().getName());
+			}
+			return promoteRange(new Range(((Range)value).low, ((Range)value).high));
+		}
+		else if (type == AxisType.SET)
+		{
+			if (!(value instanceof RangeSet))
+			{
+				throw new IllegalArgumentException("Must only add RangeSet values to " + type + " axis '" + name + "' - attempted to add: " + value.getClass().getName());
+			}
             RangeSet set = new RangeSet();
-            Iterator<Comparable> i = ((RangeSet) value).iterator();
+            Iterator<Comparable> i = ((RangeSet)value).iterator();
             while (i.hasNext())
             {
                 Comparable val = i.next();
                 if (val instanceof Range)
                 {
-                    promoteRange((Range) val);
+                    promoteRange((Range)val);
                 }
                 else
                 {
@@ -750,94 +738,92 @@
                 set.add(val);
             }
             return set;
-        }
-        else if (type == AxisType.NEAREST)
-        {    // Standardizing a NEAREST axis entails ensuring conformity amongst values (must all be Point2D, LatLon, Date, Long, String, etc.)
-            value = promoteValue(value);
-            if (!getColumnsWithoutDefault().isEmpty())
-            {
-                Column col = columns.iterator().next();
+		}
+		else if (type == AxisType.NEAREST)
+		{	// Standardizing a NEAREST axis entails ensuring conformity amongst values (must all be Point2D, LatLon, Date, Long, String, etc.)
+			value = promoteValue(value);
+			if (!getColumnsWithoutDefault().isEmpty())
+			{
+				Column col = columns.iterator().next();
                 if (value.getClass() != col.getValue().getClass())
-                {
-                    throw new IllegalArgumentException("Value '" + value.getClass().getName() + "' cannot be added to axis '" + name + "' where the values are of type: " + col.getValue().getClass().getName());
-                }
-            }
-            return value;    // First value added does not need to be checked
-        }
+				{
+					throw new IllegalArgumentException("Value '" + value.getClass().getName() + "' cannot be added to axis '" + name + "' where the values are of type: " + col.getValue().getClass().getName());
+				}
+			}
+			return value;	// First value added does not need to be checked
+		}
         else if (type == AxisType.RULE)
         {
             return value;
         }
-        else
-        {
-            throw new IllegalArgumentException("New AxisType added '" + type + "' but code support for it is not there.");
-        }
-    }
-
-    /**
-     * Promote passed in range's low and high values to the largest
-     * data type of their 'kinds' (e.g., byte to long).
-     *
-     * @param range Range to be promoted
-     * @return Range with the low and high values promoted and in proper order (low < high)
-     */
-    private Range promoteRange(Range range)
-    {
-        final Comparable low = promoteValue(range.low);
-        final Comparable high = promoteValue(range.high);
-        ensureOrder(range, low, high);
-        return range;
-    }
-
-    private static void ensureOrder(Range range, final Comparable low, final Comparable high)
-    {
-        if (low.compareTo(high) > 0)
-        {
-            range.low = high;
-            range.high = low;
-        }
-        else
-        {
-            range.low = low;
-            range.high = high;
-        }
-    }
-
-    /**
-     * Convert passed in value to a similar value of the highest type.  Axis
-     * values and inputs are always promoted before being stored or compared.
-     *
-     * @param value Comparable to promote
-     * @return promoted value, or the same value if no promotion occurs.
-     */
-    public Comparable promoteValue(Comparable value)
-    {
-        switch (valueType)
-        {
-            case STRING:
-                return getString(value);
-            case LONG:
-                return getLong(value);
-            case BIG_DECIMAL:
-                return getBigDecimal(value);
-            case DOUBLE:
-                return getDouble(value);
-            case DATE:
-                return getDate(value);
-            case COMPARABLE:
+		else
+		{
+			throw new IllegalArgumentException("New AxisType added '" + type + "' but code support for it is not there.");
+		}
+	}
+	
+	/**
+	 * Promote passed in range's low and high values to the largest
+	 * data type of their 'kinds' (e.g., byte to long).
+	 * @param range Range to be promoted
+	 * @return Range with the low and high values promoted and in proper order (low < high)
+	 */
+	private Range promoteRange(Range range) 
+	{
+		final Comparable low = promoteValue(range.low);
+		final Comparable high = promoteValue(range.high);
+		ensureOrder(range, low, high);
+		return range;
+	}
+	
+	private static void ensureOrder(Range range, final Comparable low, final Comparable high)
+	{
+		if (low.compareTo(high) > 0)
+		{
+			range.low = high;
+			range.high = low;
+		}
+		else
+		{
+			range.low = low;
+			range.high = high;
+		}
+	}	
+	
+	/**
+	 * Convert passed in value to a similar value of the highest type.  Axis
+	 * values and inputs are always promoted before being stored or compared.
+	 * @param value Comparable to promote
+	 * @return promoted value, or the same value if no promotion occurs.
+	 */
+	public Comparable promoteValue(Comparable value)
+	{
+		switch(valueType)
+		{
+			case STRING:
+				return getString(value);
+			case LONG:
+				return getLong(value);
+			case BIG_DECIMAL:
+				return getBigDecimal(value);
+			case DOUBLE:
+				return getDouble(value);
+			case DATE:
+				return getDate(value);
+			case COMPARABLE:
             case EXPRESSION:
-                return value;
-            default:
-                throw new IllegalArgumentException("AxisValueType '" + valueType + "' added but not code to support it.");
-        }
-    }
-
-    private String getString(Comparable value)
-    {
-        if (value instanceof String)
-        {
-            return (String) value;
-        }
+				return value;
+			default:
+				throw new IllegalArgumentException("AxisValueType '" + valueType + "' added but not code to support it.");
+		}
+	}
+
+	private String getString(Comparable value)
+	{
+		if (value instanceof String)
+		{
+			return (String) value;
+		}
         else if (value instanceof Number)
         {
             return value.toString();
@@ -846,157 +832,153 @@
         {
             return value.toString();
         }
-        throw getBadTypeException(value, "String");
-    }
-
-    /**
-     * Promote any Number (or String) type to a BigDecimal in the best possible manner.
-     *
-     * @return BigDecimal equivalent of value, or null if it could not be converted.
-     */
-    private BigDecimal getBigDecimal(Comparable value)
-    {
-        try
-        {
-            if (value instanceof BigDecimal)
-            {
-                return (BigDecimal) value;
-            }
-            else if (value instanceof BigInteger)
-            {
-                return new BigDecimal((BigInteger) value);
-            }
-            else if (value instanceof String)
-            {
-                return new BigDecimal((String) value);
-            }
-            else if (value instanceof Number)
-            {
-                return new BigDecimal(((Number) value).doubleValue());
-            }
-        }
-        catch (Exception e)
-        {
-            throw getConversionException(value, e);
-        }
-        throw getBadTypeException(value, "BigDecimal");
-    }
-
-    /**
-     * Promote Number (or String) to a Double in the best possible manner.
-     *
-     * @return Double equivalent of value, or null if it could not be converted.
-     */
-    private Double getDouble(Comparable value)
-    {
-        try
-        {
-            if (value instanceof Double)
-            {
-                return (Double) value;
-            }
-            else if (value instanceof Number)
-            {
-                return ((Number) value).doubleValue();
-            }
-            else if (value instanceof String)
-            {
-                return Double.valueOf((String) value);
-            }
-        }
-        catch (Exception e)
-        {
-            throw getConversionException(value, e);
-        }
-        throw getBadTypeException(value, "Double");
-    }
-
-    /**
-     * Promote Number (or String) to a Long in the best possible manner.
-     *
-     * @return Long equivalent of value, or null if it could not be converted.
-     */
-    private Long getLong(Comparable value)
-    {
-        try
-        {
-            if (value instanceof Long)
-            {
-                return (Long) value;
-            }
-            else if (value instanceof Number)
-            {
-                return ((Number) value).longValue();
-            }
-            else if (value instanceof String)
-            {
-                return Long.valueOf((String) value);
-            }
-        }
-        catch (Exception e)
-        {
-            throw getConversionException(value, e);
-        }
-        throw getBadTypeException(value, "Long");
-    }
-
-    /**
-     * Promote Number (or String) to a Long in the best possible manner.
-     *
-     * @return Long equivalent of value, or null if it could not be converted.
-     */
-    private Date getDate(Comparable value)
-    {
-        if (value instanceof Date)
-        {
-            return (Date) value;
-        }
+		throw getBadTypeException(value, "String");
+	}
+	
+	/**
+	 * Promote any Number (or String) type to a BigDecimal in the best possible manner.
+	 * @return BigDecimal equivalent of value, or null if it could not be converted.
+	 */
+	private BigDecimal getBigDecimal(Comparable value)
+	{
+		try 
+		{
+			if (value instanceof BigDecimal)
+			{
+				return (BigDecimal) value;
+			}
+			else if (value instanceof BigInteger)
+			{
+				return new BigDecimal((BigInteger)value);
+			}
+			else if (value instanceof String)
+			{
+				return new BigDecimal((String) value);
+			}
+			else if (value instanceof Number)
+			{
+				return new BigDecimal(((Number)value).doubleValue());
+			}
+		} 
+		catch (Exception e) 
+		{
+			throw getConversionException(value, e);
+		}
+		throw getBadTypeException(value, "BigDecimal");
+	}
+	
+	/**
+	 * Promote Number (or String) to a Double in the best possible manner.
+	 * @return Double equivalent of value, or null if it could not be converted.
+	 */
+	private Double getDouble(Comparable value)
+	{
+		try
+		{
+			if (value instanceof Double)
+			{
+				return (Double) value;
+			}
+			else if (value instanceof Number)
+			{
+				return ((Number)value).doubleValue();
+			}
+			else if (value instanceof String)
+			{
+				return Double.valueOf((String) value);
+			}
+		}
+		catch(Exception e)
+		{
+			throw getConversionException(value, e);
+		}
+		throw getBadTypeException(value, "Double");
+	}
+	
+	/**
+	 * Promote Number (or String) to a Long in the best possible manner.
+	 * @return Long equivalent of value, or null if it could not be converted.
+	 */
+	private Long getLong(Comparable value)
+	{
+		try
+		{
+			if (value instanceof Long)
+			{
+				return (Long) value;
+			}
+			else if (value instanceof Number)
+			{
+				return ((Number)value).longValue();
+			}
+			else if (value instanceof String)
+			{
+				return Long.valueOf((String) value);
+			}
+		}
+		catch(Exception e)
+		{
+			throw getConversionException(value, e);
+		}
+		throw getBadTypeException(value, "Long");
+	}
+			
+	/**
+	 * Promote Number (or String) to a Long in the best possible manner.
+	 * @return Long equivalent of value, or null if it could not be converted.
+	 */
+	private Date getDate(Comparable value)
+	{
+		if (value instanceof Date)
+		{
+			return (Date) value;
+		}
         else if (value instanceof String)
         {
-            return DateUtilities.parseDate((String) value);
-        }
-        else if (value instanceof Calendar)
-        {
-            return ((Calendar) value).getTime();
-        }
-        else if (value instanceof Long)
-        {
-            return new Date((Long) value);
-        }
-        throw getBadTypeException(value, "Date");
-    }
-
-    private IllegalArgumentException getConversionException(Comparable value, Exception e)
-    {
-        return new IllegalArgumentException("value [" + value.getClass().getName() + "] could not be converted to a Long for axis '" + name + "'", e);
-    }
-
-    private IllegalArgumentException getBadTypeException(Comparable value, String theType)
-    {
-        return new IllegalArgumentException("Unsupported value type [" + value.getClass().getName() + "] attempting to convert to '" + theType + "' for axis '" + name + "'");
-    }
-
-    public boolean hasDefaultColumn()
-    {
-        return defaultCol != null;
-    }
-
-    /**
-     * @param value to test against this Axis
-     * @return boolean true if the value will be found along the access, false
-     * if the value does not match anything along the axis.
-     */
-    public boolean contains(Comparable value)
-    {
-        try
-        {
-            return findColumn(value) != null;
-        }
-        catch (Exception e)
-        {
-            return false;
-        }
-    }
+            return DateUtilities.parseDate((String)value);
+        }
+		else if (value instanceof Calendar)
+		{
+			return ((Calendar)value).getTime();
+		}
+		else if (value instanceof Long)
+		{
+			return new Date((Long)value);
+		}
+		throw getBadTypeException(value, "Date");
+	}
+	
+	private IllegalArgumentException getConversionException(Comparable value, Exception e)
+	{
+		return new IllegalArgumentException("value [" + value.getClass().getName() + "] could not be converted to a Long for axis '" + name + "'", e);						
+	}
+	
+	private IllegalArgumentException getBadTypeException(Comparable value, String theType)
+	{
+		return new IllegalArgumentException("Unsupported value type [" + value.getClass().getName() + "] attempting to convert to '" + theType + "' for axis '" + name + "'");
+	}
+	
+	public boolean hasDefaultColumn()
+	{
+		return defaultCol != null;
+	}
+	
+	/**
+	 * @param value to test against this Axis
+	 * @return boolean true if the value will be found along the access, false
+	 * if the value does not match anything along the axis.
+	 */
+	public boolean contains(Comparable value)
+	{
+		try 
+		{
+			return findColumn(value) != null;
+		}
+		catch (Exception e) 
+		{
+			return false;
+		}
+	}
 
     public Column getDefaultColumn()
     {
@@ -1005,13 +987,12 @@
 
     /**
      * Locate the column (AvisValue) along an axis.
-     *
      * @param value Comparable - A value that can be checked against the axis
      * @return Column that 'matches' the passed in value, or null if no column
      * found.  'Matches' because matches depends on AxisType.
      */
-    Column findColumn(Comparable value)
-    {
+     Column findColumn(Comparable value)
+     {
         if (value == null)
         {
             if (defaultCol != null)
@@ -1024,11 +1005,11 @@
         final Comparable promotedValue = promoteValue(value);
         int pos;
         if (type == AxisType.DISCRETE || type == AxisType.RANGE)
-        {    // DISCRETE and RANGE axis searched in O(Log n) time using a binary search
+        {	// DISCRETE and RANGE axis searched in O(Log n) time using a binary search
             pos = binarySearchAxis(promotedValue);
         }
         else if (type == AxisType.SET)
-        {    // The SET axis searched in O(Log n)
+        {	// The SET axis searched in O(Log n)
             return findOnSetAxis(promotedValue);
         }
         else if (type == AxisType.NEAREST)
@@ -1112,7 +1093,7 @@
     }
 
     private Column findOnSetAxis(final Comparable promotedValue)
-    {
+	{
         Column col = discreteToCol.get(promotedValue);
         if (discreteToCol.containsKey(promotedValue))
         {
@@ -1141,31 +1122,31 @@
         });
     }
 
-    private int binarySearchAxis(final Comparable promotedValue)
-    {
+	private int binarySearchAxis(final Comparable promotedValue)
+	{
         List cols = getColumnsWithoutDefault();
-        return Collections.binarySearch(cols, promotedValue, new Comparator()
-        {
-            public int compare(Object o1, Object o2)
-            {
-                Column column = (Column) o1;
-
-                if (type == AxisType.DISCRETE)
-                {
-                    return column.compareTo(promotedValue);
-                }
-                else if (type == AxisType.RANGE)
-                {
-                    Range range = (Range) column.getValue();
-                    return -1 * range.isWithin(promotedValue);
-                }
+		return Collections.binarySearch(cols, promotedValue, new Comparator()
+		{
+			public int compare(Object o1, Object o2)
+			{
+				Column column = (Column) o1;
+
+				if (type == AxisType.DISCRETE)
+				{
+					return column.compareTo(promotedValue);
+				}
+				else if (type == AxisType.RANGE)
+				{
+					Range range = (Range)column.getValue();
+					return -1 * range.isWithin(promotedValue);
+				}
                 else
                 {
                     throw new IllegalStateException("Cannot binary search axis type: '" + type + "'");
                 }
-            }
-        });
-    }
+			}
+		});
+	}
 
     private int findNearest(final Comparable promotedValue)
     {
@@ -1177,7 +1158,7 @@
         {
             double d = Proximity.distance(promotedValue, column.getValue());
             if (d < min)
-            {    // Record column that set's new minimum record
+            {	// Record column that set's new minimum record
                 min = d;
                 savePos = pos;
             }
@@ -1191,7 +1172,6 @@
      * 'Range-type' axis.  This method is only called in non-multiMatch mode.
      * Test low range limit to see if it is valid.  Axis is already a RANGE type
      * before this method is called.
-     *
      * @param value Range (value) that is intended to be a new low range limit.
      * @return true if the Range overlaps this axis, false otherwise.
      */
@@ -1221,12 +1201,11 @@
             }
         }
         return false;
-    }
+	}
 
     /**
      * Test RangeSet to see if it overlaps any of the existing columns on
      * this cube.  Axis is already a RangeSet type before this method is called.
-     *
      * @param value RangeSet (value) to be checked
      * @return true if the RangeSet overlaps this axis, false otherwise.
      */
@@ -1241,7 +1220,7 @@
             }
         }
         return false;
-    }
+}
 
     private void doesMatchExistingValue(Comparable v)
     {
@@ -1263,7 +1242,7 @@
         }
     }
 
-    public List<Column> getColumnsWithoutDefault()
+    List<Column> getColumnsWithoutDefault()
     {
         if (defaultCol != null)
         {
