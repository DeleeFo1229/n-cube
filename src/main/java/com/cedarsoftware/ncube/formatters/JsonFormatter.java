package com.cedarsoftware.ncube.formatters;

import com.cedarsoftware.ncube.Axis;
<<<<<<< HEAD
=======
import com.cedarsoftware.ncube.BinaryUrlCmd;
import com.cedarsoftware.ncube.CellTypes;
>>>>>>> 0b311e99
import com.cedarsoftware.ncube.Column;
import com.cedarsoftware.ncube.NCube;
import com.cedarsoftware.ncube.UrlCommandCell;

import java.io.IOException;
import java.util.HashMap;
import java.util.HashSet;
import java.util.List;
import java.util.Map;
import java.util.Set;

/**
 * Format an NCube into an JSON document
 *
 * @author Ken Partlow (kpartlow@gmail.com)
 *         <br/>
 *         Copyright (c) Cedar Software LLC
 *         <br/><br/>
 *         Licensed under the Apache License, Version 2.0 (the "License");
 *         you may not use this file except in compliance with the License.
 *         You may obtain axis copy of the License at
 *         <br/><br/>
 *         http://www.apache.org/licenses/LICENSE-2.0
 *         <br/><br/>
 *         Unless required by applicable law or agreed to in writing, software
 *         distributed under the License is distributed on an "AS IS" BASIS,
 *         WITHOUT WARRANTIES OR CONDITIONS OF ANY KIND, either express or implied.
 *         See the License for the specific language governing permissions and
 *         limitations under the License.
 */
public class JsonFormatter extends GroovyJsonFormatter implements NCubeFormatter
{
    private Map<Long, Object> userIds = new HashMap<Long, Object>();
    private Map<Long, Long> generatedIds = new HashMap<Long, Long>();
    private long idCounter;

    public JsonFormatter()
    {
    }

    /**
     * Use this API to generate axis JSON view of this NCube.
     * @return String containing axis JSON view of this NCube.
     */
    public String format(NCube ncube)
    {
        try
        {
            String name = ncube.getName();
            builder.setLength(0);
            userIds.clear();
            generatedIds.clear();
            idCounter = 0;
            walkIds(ncube.getAxes());

            startObject();

            writeAttribute("ncube", name, true);
            Object defCellValue = ncube.getDefaultCellValue();
            if (defCellValue != null)
            {
                String valType = getCellType(defCellValue, "defaultCell");
                if (valType != null)
                {
                    writeValue("defaultCellValueType", valType);
                    comma();
                }
                writeValue("defaultCellValue", ncube.getDefaultCellValue());
                comma();
            }
            if (ncube.getMetaProperties().size() > 0)
            {
                Map<String, Object> metaProps = ncube.getMetaProperties();
                for (Map.Entry<String, Object> entry : metaProps.entrySet())
                {
                    writeValue(entry.getKey(), entry.getValue());
                    comma();
                }
            }
            writeAxes(ncube.getAxes());
            writeCells(ncube.getCellMap());

            endObject();

            return builder.toString();
        }
        catch (Exception e)
        {
            throw new IllegalStateException(String.format("Unable to format NCube '%s' into JSON", ncube.getName()), e);
        }
    }

    public void walkIds(List<Axis> axes)
    {
        Set<Comparable> set = new HashSet<Comparable>();
        for (Axis item : axes)
        {
            for (Column c : item.getColumnsWithoutDefault())
            {
                if ((c.getValue() instanceof String) || (c.getValue() instanceof Long))
                {
                    if (!set.contains(c.getValue()))
                    {
                        set.add(c.getValue());
                        userIds.put(c.getId(), c.getValue());
                    }
                }
            }
        }
    }


    public void writeAxes(List<Axis> axes) throws IOException
    {
        builder.append(String.format(quotedStringFormat, "axes"));
        builder.append(':');
        startArray();
        for (Axis item : axes)
        {
            writeAxis(item);
            comma();
        }
        uncomma();
        endArray();
        comma();
    }

    // default is false, so no need to write those out.
    public void writeAxis(Axis axis) throws IOException
    {
        startObject();

        // required inputs
        writeAttribute("name", axis.getName(), true);
        writeAttribute("type", axis.getType().name(), true);
        writeAttribute("valueType", axis.getValueType().name(), true);

        //  optional inputs that can use defaults
        writeAttribute("preferredOrder", axis.getColumnOrder(), true);
        writeAttribute("hasDefault", axis.hasDefaultColumn(), true);

        if (axis.getMetaProperties().size() > 0)
        {
            Map<String, Object> metaProps = axis.getMetaProperties();
            for (Map.Entry<String, Object> entry : metaProps.entrySet())
            {
                writeValue(entry.getKey(), entry.getValue());
                comma();
            }
        }

        writeColumns(axis.getColumns());
        endObject();
    }

    public void writeColumns(List<Column> columns) throws IOException
    {
        builder.append("\"columns\":");
        startArray();
        boolean commaWritten = false;

        for (Column item : columns)
        {
            if (!item.isDefault())
            {
                commaWritten = true;
                writeColumn(item);
                comma();
            }
        }

        if (commaWritten)
        {
            uncomma();
        }

        endArray();
    }

    public void writeColumn(Column column) throws IOException
    {
        startObject();

        //  Check to see if id exists anywhere. then optimize
        Object o = userIds.get(column.getId());
        String columnType = getColumnType(column.getValue());
        if (o != null && o.equals(column.getValue()))
        {
            writeType(columnType);
            writeId(column.getId(), false);
        }
        else
        {
            writeId(column.getId(), true);
            writeType(columnType);
            if (column.getValue() instanceof UrlCommandCell) {
                writeCommandCell((UrlCommandCell)column.getValue());
            } else {
                writeValue("value", column.getValue());
            }
        }
        if (column.getMetaProperties().size() > 0)
        {
            comma();
            Map<String, Object> metaProps = column.getMetaProperties();
            for (Map.Entry<String, Object> entry : metaProps.entrySet())
            {
                writeValue(entry.getKey(), entry.getValue());
                comma();
            }
            uncomma();
        }

        endObject();
    }

<<<<<<< HEAD
=======
    public void writeCommandCell(UrlCommandCell cmd) throws IOException
    {
        if (!cmd.isCacheable()) {
            writeAttribute("cache", cmd.isCacheable(), true);
        }
        if (cmd.getUrl() != null) {
            writeAttribute("url", cmd.getUrl(), false);
        }
        else
        {
            writeAttribute("value", cmd.getCmd(), false);
        }
    }

    /**
     * According to parseJsonValue reading in, if your item is one of the following end types it does not need to
     * specify the end type:  String, Long, Boolean, Double.  These items will all be picked up automatically
     * so to save on those types I don't write out the type.
     * @param type Type to write, if null don't write anything because its axis default type
     */
    public void writeType(String type) throws IOException
    {
        if (type == null) {
            return;
        }

        writeAttribute("type", type, true);
    }

    public static String getColumnType(Object o)
    {
        if (o instanceof Range || o instanceof RangeSet) {
            return null;
        }

        if (o instanceof LatLon) {
            return CellTypes.LatLon.desc();
        }

        if (o instanceof Point2D) {
            return CellTypes.Point2D.desc();
        }

        if (o instanceof Point3D) {
            return CellTypes.Point3D.desc();
        }

        return getCellType(o, "column");
    }

    public static String getCellType(Object cell, String type)
    {
        if (cell == null || cell instanceof String || cell instanceof Double || cell instanceof Long || cell instanceof Boolean) {
            return null;
        }

        if (cell instanceof BigDecimal) {
            return CellTypes.BigDecimal.desc();
        }

        if (cell instanceof Float) {
            return CellTypes.Float.desc();
        }

        if (cell instanceof Integer) {
            return CellTypes.Integer.desc();
        }

        if (cell instanceof BigInteger) {
            return CellTypes.BigInteger.desc();
        }

        if (cell instanceof Byte) {
            return CellTypes.Byte.desc();
        }

        if (cell instanceof Short) {
            return CellTypes.Short.desc();
        }

        if (cell instanceof Date) {
            return CellTypes.Date.desc();
        }

        if (cell instanceof BinaryUrlCmd || cell instanceof byte[]) {
            return CellTypes.Binary.desc();
        }

        if (cell instanceof GroovyExpression || cell instanceof Collection || cell.getClass().isArray()) {
            return CellTypes.Exp.desc();
        }

        if (cell instanceof GroovyMethod) {
            return CellTypes.Method.desc();
        }

        if (cell instanceof GroovyTemplate) {
            return CellTypes.Template.desc();
        }

        if (cell instanceof StringUrlCmd) {
            return CellTypes.String.desc();
        }

        if (cell instanceof Point2D)
        {
            return CellTypes.Point2D.desc();
        }
        if (cell instanceof Point3D)
        {
            return CellTypes.Point3D.desc();
        }
        if (cell instanceof LatLon)
        {
            return CellTypes.LatLon.desc();
        }

        throw new IllegalArgumentException(String.format("Unsupported type %s located in %s", cell.getClass().getName(), type));
    }

>>>>>>> 0b311e99
    public void writeCells(Map<Set<Column>, ?> cells) throws IOException
    {
        builder.append("\"cells\":");
        if (cells == null || cells.isEmpty())
        {
            builder.append("[]");
            return;
        }
        startArray();
        for (Map.Entry<Set<Column>, ?> cell : cells.entrySet())
        {
            startObject();
            writeIds(cell);
            writeType(getCellType(cell.getValue(), "cell"));

            if ((cell.getValue() instanceof UrlCommandCell))
            {
                writeCommandCell((UrlCommandCell)cell.getValue());
            }
            else
            {
                writeValue("value", cell.getValue());
            }
            endObject();
            comma();
        }
        uncomma();
        endArray();
    }


    public void writeIds(Map.Entry<Set<Column>, ?> item) throws IOException
    {
        builder.append("\"id\":");
        startArray();

        boolean commaWritten = false;

        for (Column c : item.getKey())
        {
            if (!c.isDefault())
            {
                commaWritten = true;
                writeIdValue(c.getId(), true);
            }
        }

        if (commaWritten)
        {
            uncomma();
        }
        endArray();
        comma();
    }

    public void writeId(Long longId, boolean addComma) throws IOException
    {
        builder.append(String.format(quotedStringFormat, "id"));
        builder.append(':');
        writeIdValue(longId, addComma);
    }

    public void writeIdValue(Long longId, boolean addComma) throws IOException
    {
        Object userId = userIds.get(longId);

        if (userId != null) {
            writeObject(userId);
        } else {
            Long generatedId = generatedIds.get(longId);

            if (generatedId == null) {
                generatedId = ++idCounter;
                generatedIds.put(longId, generatedId);
            }

            builder.append(generatedId);
            builder.append(".0");
        }

        if (addComma) {
            comma();
        }
    }

}<|MERGE_RESOLUTION|>--- conflicted
+++ resolved
@@ -1,11 +1,8 @@
 package com.cedarsoftware.ncube.formatters;
 
 import com.cedarsoftware.ncube.Axis;
-<<<<<<< HEAD
-=======
 import com.cedarsoftware.ncube.BinaryUrlCmd;
 import com.cedarsoftware.ncube.CellTypes;
->>>>>>> 0b311e99
 import com.cedarsoftware.ncube.Column;
 import com.cedarsoftware.ncube.NCube;
 import com.cedarsoftware.ncube.UrlCommandCell;
@@ -222,8 +219,6 @@
         endObject();
     }
 
-<<<<<<< HEAD
-=======
     public void writeCommandCell(UrlCommandCell cmd) throws IOException
     {
         if (!cmd.isCacheable()) {
@@ -344,7 +339,6 @@
         throw new IllegalArgumentException(String.format("Unsupported type %s located in %s", cell.getClass().getName(), type));
     }
 
->>>>>>> 0b311e99
     public void writeCells(Map<Set<Column>, ?> cells) throws IOException
     {
         builder.append("\"cells\":");
