--- conflicted
+++ resolved
@@ -250,23 +250,6 @@
                     }
                 }
             }
-<<<<<<< HEAD
-        }
-    }
-
-
-
-
-    public static void validateTestData(String testData)
-    {
-
-    }
-
-    /**
-     * Check for existence of a cube in the database
-     *
-     * @return true if one is present, otherwise false.
-=======
             else
             {   // Expressions
                 String classMethod = ncube.getName() + ".run()";
@@ -289,19 +272,14 @@
      * See if the given n-cube exists for the given ApplicationID.  This
      * checks the persistent storage.
      * @return true if the n-cube exists, false otherwise.
->>>>>>> 61c5f97a
      */
     public static boolean doesCubeExist(ApplicationID id, String name)
     {
         validateId(id);
         NCube.validateCubeName(name);
-<<<<<<< HEAD
-
-=======
->>>>>>> 61c5f97a
+
         return nCubePersister.doesCubeExist(id, name);
     }
-
 
     /**
      * Retrieve all cube names that are deeply referenced by ApplicationID + n-cube name.
@@ -338,23 +316,13 @@
         return nCubePersister.getNCubes(id, sqlLike);
     }
 
-
     /**
      * Duplicate the given n-cube specified by oldId and oldName to new ApplicationID and name,
      */
-<<<<<<< HEAD
-    // TODO: Mark API as @Deprecated when this API is available with ApplicationID as a parameter
-    //TODO: replace with new api
-=======
->>>>>>> 61c5f97a
     public static void duplicate(ApplicationID oldId, ApplicationID newId, String oldName, String newName)
     {
         NCube ncube = getCube(oldName, oldId);
         NCube copy = ncube.duplicate(newName);
-<<<<<<< HEAD
-
-=======
->>>>>>> 61c5f97a
         nCubePersister.createCube(newId, copy);
         String json = nCubePersister.getTestData(oldId, oldName);
         nCubePersister.updateTestData(newId, newName, json);
@@ -368,22 +336,6 @@
     public static Object[] getAppNames()
     {
         return nCubePersister.getAppNames();
-<<<<<<< HEAD
-    }
-
-
-    public static void validateId(ApplicationID id) {
-        if (id == null) {
-            throw new IllegalArgumentException("ApplicationId cannot be null");
-        }
-    }
-
-    public static void validateCube(NCube cube) {
-        if (cube == null) {
-            throw new IllegalArgumentException("NCube cannot be null");
-        }
-=======
->>>>>>> 61c5f97a
     }
 
     /**
@@ -392,9 +344,32 @@
      */
     public static Object[] getAppVersions(ApplicationID id)
     {
-<<<<<<< HEAD
-        validateId(id);
-        return nCubePersister.getAppVersions(id);
+        return getAppVersions(nCubePersister, id);
+    }
+
+    static void validateId(ApplicationID id)
+    {
+        if (id == null)
+        {
+            throw new IllegalArgumentException("ApplicationId cannot be null");
+        }
+    }
+
+    static void validateCube(NCube cube)
+    {
+        if (cube == null)
+        {
+            throw new IllegalArgumentException("NCube cannot be null");
+        }
+    }
+
+    /**
+     * Return an array [] of Strings containing all unique App names.
+     */
+    static Object[] getAppVersions(NCubePersister persister, ApplicationID id)
+    {
+        validateId(id);
+        return persister.getAppVersions(id);
     }
 
     /**
@@ -407,79 +382,24 @@
     {
         validateId(id);
         validateCube(ncube);
-=======
-        return getAppVersions(nCubePersister, id);
-    }
-
-    static void validateId(ApplicationID id)
-    {
-        if (id == null)
-        {
-            throw new IllegalArgumentException("ApplicationId cannot be null");
-        }
-    }
->>>>>>> 61c5f97a
-
-    static void validateCube(NCube cube)
-    {
-        if (cube == null)
-        {
-<<<<<<< HEAD
+
+        synchronized (cubeList)
+        {
             nCubePersister.updateCube(id, ncube);
-=======
-            throw new IllegalArgumentException("NCube cannot be null");
->>>>>>> 61c5f97a
-        }
-
-<<<<<<< HEAD
+        }
+
         return true;
-=======
-    /**
-     * Return an array [] of Strings containing all unique App names.
-     */
-    static Object[] getAppVersions(NCubePersister persister, ApplicationID id)
-    {
-        validateId(id);
-        return persister.getAppVersions(id);
->>>>>>> 61c5f97a
-    }
-
-
-    /**
-     * Update the passed in NCube.  Only SNAPSHOT ncubes can be updated.
-     *
-<<<<<<< HEAD
-     * @return int count of ncubes that were released
+    }
+
+    /**
+     * Perform release (SNAPSHOT to RELEASE) for the given ApplicationIDs n-cubes.
      */
     public static int releaseCubes(ApplicationID id)
     {
         validateId(id);
-
-        synchronized (cubeList)
-        {
-            return nCubePersister.releaseCubes(id);
-=======
-     * @param ncube      NCube to be updated.
-     * @return boolean true on success, false otherwise
-     */
-    public static boolean updateCube(ApplicationID id, NCube ncube)
-    {
-        validateId(id);
-        validateCube(ncube);
-
-        synchronized (cubeList)
-        {
-            nCubePersister.updateCube(id, ncube);
->>>>>>> 61c5f97a
-        }
-
-        return true;
-    }
-
-    /**
-     * Perform release (SNAPSHOT to RELEASE) for the given ApplicationIDs n-cubes.
-     */
-<<<<<<< HEAD
+        return nCubePersister.releaseCubes(id);
+    }
+
     public static int createSnapshotCubes(ApplicationID id, String newVersion)
     {
         ApplicationID.validateVersion(newVersion);
@@ -489,58 +409,20 @@
         {
             throw new IllegalArgumentException("New SNAPSHOT version " + newVersion + " cannot be the same as the RELEASE version.");
         }
-=======
-    public static int releaseCubes(ApplicationID id)
-    {
-        validateId(id);
-        return nCubePersister.releaseCubes(id);
-    }
-
-    public static int createSnapshotCubes(ApplicationID id, String newVersion)
-    {
+
+        return nCubePersister.createSnapshotVersion(id, newVersion);
+    }
+
+    public static void changeVersionValue(ApplicationID id, String newVersion)
+    {
+        validateId(id);
         ApplicationID.validateVersion(newVersion);
-        validateId(id);
->>>>>>> 61c5f97a
-
-        if (id.getVersion().equals(newVersion))
-        {
-<<<<<<< HEAD
-            return nCubePersister.createSnapshotVersion(id, newVersion);
-=======
-            throw new IllegalArgumentException("New SNAPSHOT version " + newVersion + " cannot be the same as the RELEASE version.");
->>>>>>> 61c5f97a
-        }
-
-<<<<<<< HEAD
-    /**
-     * Change the SNAPSHOT version value.
-     */
-=======
-        return nCubePersister.createSnapshotVersion(id, newVersion);
-    }
-
->>>>>>> 61c5f97a
-    public static void changeVersionValue(ApplicationID id, String newVersion)
-    {
-        validateId(id);
-        ApplicationID.validateVersion(newVersion);
-
-<<<<<<< HEAD
-        synchronized (cubeList)
-        {
-            nCubePersister.changeVersionValue(id, newVersion);
-
-            //  TODO: we should remove old versioned cubes from the cache here since this is not additive
-            ApplicationID newId = id.createNewSnapshotId(newVersion);
-            loadCubes(newId);
-        }
-=======
+
         nCubePersister.changeVersionValue(id, newVersion);
 
         //  TODO: we should remove old versioned cubes from the cache here since this is not additive
         ApplicationID newId = id.createNewSnapshotId(newVersion);
         loadCubes(newId);
->>>>>>> 61c5f97a
     }
 
     public static boolean renameCube(ApplicationID id, String oldName, String newName)
@@ -560,29 +442,12 @@
         //  assumes the cube is already loaded
         NCube ncube = getCube(oldName, id);
 
-<<<<<<< HEAD
-        synchronized (cubeList)
-        {
-
-            boolean result = nCubePersister.renameCube(id, ncube, newName);
-
-            // Any user of these old IDs will get the default (null) account
-            cubeList.remove(id.getAppStr(oldName));
-            cubeList.put(id.getAppStr(newName), ncube);
-            return result;
-        }
-=======
         boolean result = nCubePersister.renameCube(id, ncube, newName);
 
         // Any user of these old IDs will get the default (null) account
         cubeList.remove(id.getAppStr(oldName));
         cubeList.put(id.getAppStr(newName), ncube);
         return result;
->>>>>>> 61c5f97a
-    }
-
-    public static boolean deleteCube(ApplicationID id, String cubeName) {
-        return deleteCube(id, cubeName, false);
     }
 
     /**
@@ -590,24 +455,13 @@
      *
      * @param cubeName   NCube to be deleted
      */
-<<<<<<< HEAD
-    static boolean deleteCube(ApplicationID id, String cubeName, boolean allowDelete)
-=======
     public static boolean deleteCube(ApplicationID id, String cubeName)
->>>>>>> 61c5f97a
     {
         validateId(id);
         NCube.validateCubeName(cubeName);
 
         if (nCubePersister.deleteCube(id, cubeName, false))
         {
-<<<<<<< HEAD
-            if (nCubePersister.deleteCube(id, cubeName, allowDelete)) {
-                // Any user of these old APIs will get the default (null) account
-                cubeList.remove(id.getAppStr(cubeName));
-                return true;
-            }
-=======
             // Any user of these old APIs will get the default (null) account
             cubeList.remove(id.getAppStr(cubeName));
             return true;
@@ -624,7 +478,6 @@
             // Any user of these old APIs will get the default (null) account
             cubeList.remove(id.getAppStr(cubeName));
             return true;
->>>>>>> 61c5f97a
         }
         return false;
     }
@@ -638,15 +491,7 @@
     {
         validateId(id);
         NCube.validateCubeName(cubeName);
-<<<<<<< HEAD
-
-        synchronized (cubeList)
-        {
-            nCubePersister.updateNotes(id, cubeName, notes);
-        }
-=======
         nCubePersister.updateNotes(id, cubeName, notes);
->>>>>>> 61c5f97a
         return true;
     }
 
@@ -655,18 +500,10 @@
      *
      * @return String notes.
      */
-<<<<<<< HEAD
-
-=======
->>>>>>> 61c5f97a
     public static String getNotes(ApplicationID id, String cubeName)
     {
         validateId(id);
         NCube.validateCubeName(cubeName);
-<<<<<<< HEAD
-
-=======
->>>>>>> 61c5f97a
         return nCubePersister.getNotes(id, cubeName);
     }
 
@@ -680,11 +517,8 @@
         validateId(id);
         validateTestData(testData);
         NCube.validateCubeName(cubeName);
-<<<<<<< HEAD
-=======
         return nCubePersister.updateTestData(id, cubeName, testData);
     }
->>>>>>> 61c5f97a
 
     public static String getTestData(ApplicationID id, String cubeName)
     {
@@ -712,15 +546,6 @@
 
         for (NCube ncube : ncubes)
         {
-<<<<<<< HEAD
-            return nCubePersister.updateTestData(id, cubeName, testData);
-        }
-    }
-
-    public static String getTestData(ApplicationID id, String cubeName)
-    {
-        return getTestData(nCubePersister, id, cubeName);
-=======
             addCube(ncube, appId);
         }
     }
@@ -728,7 +553,6 @@
     public static void createCube(ApplicationID id, NCube ncube)
     {
         createCube(nCubePersister, id, ncube);
->>>>>>> 61c5f97a
     }
 
     /**
@@ -736,14 +560,6 @@
      *
      * @param ncube      NCube to be persisted
      */
-<<<<<<< HEAD
-    public static String getTestData(NCubePersister persister, ApplicationID id, String cubeName)
-    {
-        validateId(id);
-        NCube.validateCubeName(cubeName);
-
-        return persister.getTestData(id, cubeName);
-=======
     static void createCube(NCubePersister persister, ApplicationID id, NCube ncube)
     {
         validateId(id);
@@ -761,7 +577,6 @@
             ncube.setApplicationID(id);
             addCube(ncube, id);
         }
->>>>>>> 61c5f97a
     }
 
     // --------------------------------------- Resource APIs -----------------------------------------------------------
@@ -862,59 +677,4 @@
             }
         }
     }
-<<<<<<< HEAD
-
-
-    //----------------------new api's that take persistence connection provider to replace connection on param list-----------------------------
-
-    /**
-     * Load all n-cubes into NCubeManager's internal cache for a given app, version, and status.
-     */
-    public static void loadCubes(ApplicationID appId)
-    {
-        loadCubes(nCubePersister, appId);
-    }
-
-    /**
-     * Load all n-cubes into NCubeManager's internal cache for a given app, version, status, and sysDate.
-     */
-    public static void loadCubes(NCubePersister persister, ApplicationID appId)
-    {
-        validateId(appId);
-
-        List<NCube> ncubes = persister.loadCubes(appId);
-
-        for (NCube ncube : ncubes)
-        {
-            addCube(ncube, appId);
-        }
-    }
-
-    /**
-     * Persist the passed in NCube
-     *
-     * @param ncube      NCube to be persisted
-     */
-    public static void createCube(ApplicationID id, NCube ncube)
-    {
-        validateId(id);
-
-        if (ncube == null)
-        {
-            throw new IllegalArgumentException("NCube cannot be null when creating a new n-cube");
-        }
-
-        NCube.validateCubeName(ncube.getName());
-
-        synchronized (cubeList)
-        {
-            nCubePersister.createCube(id, ncube);
-            ncube.setApplicationID(id);
-            addCube(ncube, id);
-        }
-    }
-
-
-=======
->>>>>>> 61c5f97a
 }